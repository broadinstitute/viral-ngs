# Unit tests for util.misc.py

__author__ = "dpark@broadinstitute.org"

import os, random, collections
import unittest
import logging
import subprocess
import util.misc
import util.file
import pytest


class TestRunAndPrint(unittest.TestCase):
    
    def testBasicRunSuccess(self):
        util.misc.run_and_print(['cat', '/dev/null'],
            silent=False, buffered=False, check=False)
        util.misc.run_and_print(['cat', '/dev/null'],
            silent=False, buffered=False, check=True)
        util.misc.run_and_print(['cat', '/dev/null'],
            silent=True, buffered=False, check=False)
        util.misc.run_and_print(['cat', '/dev/null'],
            silent=True, buffered=False, check=True)
        util.misc.run_and_print(['cat', '/dev/null'],
            silent=False, buffered=True, check=False)
        util.misc.run_and_print(['cat', '/dev/null'],
            silent=False, buffered=True, check=True)
        util.misc.run_and_print(['cat', '/dev/null'],
            silent=True, buffered=True, check=False)
        util.misc.run_and_print(['cat', '/dev/null'],
            silent=True, buffered=True, check=True)
            
    def testBasicRunFailDontCare(self):
        util.misc.run_and_print(['cat', '/notdev/notnull'],
            silent=False, buffered=False, check=False)
        util.misc.run_and_print(['cat', '/notdev/notnull'],
            silent=True, buffered=False, check=False)
        util.misc.run_and_print(['cat', '/notdev/notnull'],
            silent=False, buffered=True, check=False)
        util.misc.run_and_print(['cat', '/notdev/notnull'],
            silent=True, buffered=True, check=False)

    def testBasicRunFailAndCatch(self):
        self.assertRaises(subprocess.CalledProcessError,
            util.misc.run_and_print, ['cat', '/notdev/notnull'],
            silent=False, buffered=False, check=True)
        self.assertRaises(subprocess.CalledProcessError,
            util.misc.run_and_print, ['cat', '/notdev/notnull'],
            silent=False, buffered=True, check=True)
        self.assertRaises(subprocess.CalledProcessError,
            util.misc.run_and_print, ['cat', '/notdev/notnull'],
            silent=True, buffered=False, check=True)
        self.assertRaises(subprocess.CalledProcessError,
            util.misc.run_and_print, ['cat', '/notdev/notnull'],
            silent=True, buffered=True, check=True)


class TestFeatureSorter(unittest.TestCase):

    def testBasicSortingWithOverlap(self):
        fs = util.misc.FeatureSorter((
            ('abca', 10, 20),
            ('abca', 25, 35),
            ('abca', 15, 30),
        ))
        self.assertEqual(
            list(fs.get_features()),
            [
                ('abca', 10, 20, '+', None),
                ('abca', 15, 30, '+', None),
                ('abca', 25, 35, '+', None),
            ]
        )

    def testBasicIntervalsWithOverlap(self):
        fs = util.misc.FeatureSorter((
            ('abca', 10, 20),
            ('abca', 25, 35),
            ('abca', 15, 30),
        ))
        self.assertEqual(
            list(fs.get_intervals()),
            [
                ('abca', 10, 14, 1, [('abca', 10, 20, '+', None),]),
                ('abca', 15, 20, 2, [('abca', 10, 20, '+', None),('abca', 15, 30, '+', None),]),
                ('abca', 21, 24, 1, [('abca', 15, 30, '+', None),]),
                ('abca', 25, 30, 2, [('abca', 15, 30, '+', None),('abca', 25, 35, '+', None),]),
                ('abca', 31, 35, 1, [('abca', 25, 35, '+', None),]),
            ]
        )

    def testDisjointAndOverlappingIntervals(self):
        fs = util.misc.FeatureSorter((
            ('abca', 10, 20),
            ('abca', 80, 90, '+', None),
            ('abca', 25, 35, '-'),
            ('abca', 15, 30),
        ))
        self.assertEqual(
            list(fs.get_intervals()),
            [
                ('abca', 10, 14, 1, [('abca', 10, 20, '+', None),]),
                ('abca', 15, 20, 2, [('abca', 10, 20, '+', None),('abca', 15, 30, '+', None),]),
                ('abca', 21, 24, 1, [('abca', 15, 30, '+', None),]),
                ('abca', 25, 30, 2, [('abca', 15, 30, '+', None),('abca', 25, 35, '-', None),]),
                ('abca', 31, 35, 1, [('abca', 25, 35, '-', None),]),
                ('abca', 36, 79, 0, []),
                ('abca', 80, 90, 1, [('abca', 80, 90, '+', None),]),
            ]
        )

    def testMultiChrWindowedFeatures(self):
        fs = util.misc.FeatureSorter((
            ('abca', 10, 20),
            ('aaaa', 17, 33),
            ('abca', 80, 90),
            ('abca', 25, 35),
            ('abca', 15, 30),
        ))
        self.assertEqual(
            list(fs.get_features('abca', 11, 22)),
            [
                ('abca', 10, 20, '+', None),
                ('abca', 15, 30, '+', None),
            ]
        )

    def testOpenWindowRight(self):
        fs = util.misc.FeatureSorter((
            ('abca', 10, 20),
            ('aaaa', 17, 33),
            ('abca', 80, 90),
            ('abca', 25, 35),
            ('abca', 15, 30),
        ))
        self.assertEqual(
            list(fs.get_features('abca', 22)),
            [
                ('abca', 15, 30, '+', None),
                ('abca', 25, 35, '+', None),
                ('abca', 80, 90, '+', None),
            ]
        )

    def testOpenWindowLeft(self):
        fs = util.misc.FeatureSorter((
            ('abca', 10, 20),
            ('aaaa', 17, 33),
            ('abca', 80, 90),
            ('abca', 25, 35),
            ('abca', 15, 30),
        ))
        self.assertEqual(
            list(fs.get_features('abca', right=18)),
            [
                ('abca', 10, 20, '+', None),
                ('abca', 15, 30, '+', None),
            ]
        )

    def testMultiChrWithPayloadIntervals(self):
        fs = util.misc.FeatureSorter((
            ('abca', 10, 20),
            ('aaaa', 17, 33, '-', [100, 'name', []]),
            ('abca', 80, 90, '+', ['other info']),
            ('abca', 25, 35, '-'),
            ('abca', 15, 30),
        ))
        self.assertEqual(
            list(fs.get_intervals()),
            [
                ('abca', 10, 14, 1, [('abca', 10, 20, '+', None),]),
                ('abca', 15, 20, 2, [('abca', 10, 20, '+', None),('abca', 15, 30, '+', None),]),
                ('abca', 21, 24, 1, [('abca', 15, 30, '+', None),]),
                ('abca', 25, 30, 2, [('abca', 15, 30, '+', None),('abca', 25, 35, '-', None),]),
                ('abca', 31, 35, 1, [('abca', 25, 35, '-', None),]),
                ('abca', 36, 79, 0, []),
                ('abca', 80, 90, 1, [('abca', 80, 90, '+', ['other info']),]),
                ('aaaa', 17, 33, 1, [('aaaa', 17, 33, '-', [100, 'name', []]),]),
            ]
        )


class TestConfigIncludes(unittest.TestCase):

    def testConfigIncludes(self):

        def test_fn(f): return os.path.join(util.file.get_test_input_path(), 'TestUtilMisc', f)
        cfg1 = util.misc.load_config(test_fn('cfg1.yaml'))
        cfg2 = util.misc.load_config(test_fn('cfg2.yaml'), std_includes=[test_fn('cfg_std.yaml')],
                                     param_renamings={'std_param_A_old': 'std_param_A_new'})
        
        self.assertIn('paramA', cfg2)
        self.assertEqual(cfg2["env_vars"]["var_A"],1)
        self.assertEqual(cfg2["env_vars"]["var_B"],3)
        self.assertEqual(cfg2["env_vars"]["var_C"],4)
        with self.assertRaises(KeyError): cfg2["env_vars"]["var_E"]
        with self.assertRaises(KeyError): cfg2["var_A"]
        self.assertFalse(cfg2["paramZ"])
        self.assertTrue(cfg1["paramZ"])
        self.assertEqual(cfg2["empty_subtree"]["x"], 1)

        self.assertEqual(cfg2["std_methods"], ['a','b','c'])
        self.assertEqual(cfg2["stage1"]["stage2"]["step_num"],3)
        self.assertEqual(cfg2["stage1"]["stage2"]["step_list"],[5,10,15])
        self.assertEqual(cfg2["stage1"]["stage3"]["step_list"],[3,33])
        self.assertEqual(cfg1["stage1"]["stage3"]["step_list"],[51,101,151])

        self.assertEqual(cfg2["std_param_A_new"], 111)  # specified as std_param_A_old in cfg1.yaml

        self.assertEqual(util.misc.load_config(test_fn('empty.yaml')), {})

def test_as_type():
    """Test util.misc.as_type()"""

    as_type = util.misc.as_type

    test_data = (
        ('1', int, 1, int),
        ('1', (int,), 1, int),
        ('1', (int, float), 1, int),
        ('1', (float, int), 1., float),
        ('1.2', (float, int), 1.2, float),
        ('1.2', (int, float), 1.2, float),
        (1, int, 1, int),
        ('1.', (int, float), 1., float),
        (1., int, 1, int),
        (1.2, (int, float), 1, int),
        ('1e3', (int, float), 1000., float),
        ('1e3', (float, int), 1000., float),
        ('1.1e3', (int, float), 1100., float),
        ('-1.1e3', (float, int), -1100., float),
    )

    for val, types, out_val, out_type in test_data:
        result = as_type(val, types)
        assert result == out_val
        assert type(result) == out_type

    err_data = (
        ('1.', int), ('1.', (int,)), ('1e3', int), ('1e3', (int,)), ([1], int),
        ('', int), ('', (int, float)), ('', (float, int))
    )

    for val, types in err_data:
        with pytest.raises(TypeError):
            as_type(val, types)

@pytest.mark.parametrize("iter_d", [False, True])
@pytest.mark.parametrize("iter_subset", [False, True])
def test_subdict(iter_d, iter_subset):
    """Test util.misc.subdict()"""
    def subdict(d, subset): 
        return util.misc.subdict(iter(d.items()) if iter_d else d, 
                                 iter(subset) if iter_subset else subset)

    test_data = (
        ({}, {}, {}),
        ({1:2}, {}, {}),
        ({1:2}, {1}, {1:2}),
        ({1:2}, {2}, {}),
        ({1:2}, {1,2}, {1:2}),
        ({1:2,3:4}, {1,2,3}, {1:2,3:4}),
        ({1:2,3:4}, {2,3,5}, {3:4}),
    )

    for d, subset, expected in test_data:
        assert subdict(d, subset) == expected

        assert set(subdict(d, subset).keys()) == (set(d.keys()) & set(subset))
        assert subdict(d, {}) == {}
        assert subdict(d, d.keys()) == d
        assert subdict(d, list(d.keys())*2) == d

def test_chk():
    chk = util.misc.chk
    chk_eq = util.misc.chk_eq

    chk(True, 'no error')
    assert chk(1) == 1
    assert chk('1', 'nonempty string') == '1'
    with pytest.raises(RuntimeError):
        chk(False)
    with pytest.raises(RuntimeError):
        chk('', "string is empty")
    with pytest.raises(RuntimeError):
        chk(2 == 3, 'Something wrong')
    with pytest.raises(TypeError):
        chk(isinstance(None, int), 'Expected an int', TypeError)

<<<<<<< HEAD
    assert chk_eq(1, 1)
    with pytest.raises(RuntimeError):
        chk_eq(1, 2)
    with pytest.raises(ValueError, match='not equal: 1 2'):
        chk_eq(1, 2, 'not equal: {} {}', ValueError)

def test_first_non_None(*args):
    first_non_None = util.misc.first_non_None
    assert first_non_None(1) == 1
    assert first_non_None(1, None) == 1
    assert first_non_None(None, False) == False
    assert first_non_None(None, None, 0) == 0
    assert first_non_None(None, '', None, True) == ''
    for v in (False, (), '', 0):
        assert first_non_None(v) == v

    with pytest.raises(ValueError):
        first_non_None()
    with pytest.raises(ValueError):
        first_non_None(None)
    with pytest.raises(ValueError):
        first_non_None(None, None)

def test_transform_json_data():
    transform_json_data = util.misc.transform_json_data
    def handle_node(val, path):
        logging.info('HANDLE_NODE: val={} path={}'.format(val, path))
        return val
    transform_json_data(1, handle_node)

def test_json_gather_leaf_jpaths():
    test_data = (
        (1, {(): 1}),
        ([1, 2], {(0,): 1, (1,): 2}),
        ({'1': 2}, {('1',): 2}),
        ({'1': 2, '3': [4, '5']}, {('1',): 2, ('3', 0): 4, ('3', 1): '5'}),
    )
    for inp, expected_out in test_data:
        assert(util.misc.json_gather_leaf_jpaths(inp) == expected_out)

def test_map_vals():
    map_vals = util.misc.map_vals
    assert tuple(map_vals({})) == ()
    assert tuple(map_vals({1:2})) == (2,)
    assert tuple(map_vals({1:2,3:4})) == (2,4)
=======
def test_available_cpu_count(monkeypatch_function_result):
    reported_cpu_count = util.misc.available_cpu_count()

    assert reported_cpu_count >= int(os.environ.get('PYTEST_XDIST_WORKER_COUNT', '1'))

    with monkeypatch_function_result(util.file.slurp_file, '/sys/fs/cgroup/cpu/cpu.cfs_quota_us', patch_result='1'), \
         monkeypatch_function_result(util.file.slurp_file, '/sys/fs/cgroup/cpu/cpu.cfs_period_us', patch_result='1'):
        assert util.misc.available_cpu_count() == 1

    assert util.misc.available_cpu_count() == reported_cpu_count

    with monkeypatch_function_result(util.file.slurp_file, '/sys/fs/cgroup/cpu/cpu.cfs_quota_us', patch_result='-1'), \
         monkeypatch_function_result(util.file.slurp_file, '/sys/fs/cgroup/cpu/cpu.cfs_period_us', patch_result='1'):
        assert util.misc.available_cpu_count() == reported_cpu_count
>>>>>>> ed106c3c
<|MERGE_RESOLUTION|>--- conflicted
+++ resolved
@@ -289,7 +289,6 @@
     with pytest.raises(TypeError):
         chk(isinstance(None, int), 'Expected an int', TypeError)
 
-<<<<<<< HEAD
     assert chk_eq(1, 1)
     with pytest.raises(RuntimeError):
         chk_eq(1, 2)
@@ -335,7 +334,7 @@
     assert tuple(map_vals({})) == ()
     assert tuple(map_vals({1:2})) == (2,)
     assert tuple(map_vals({1:2,3:4})) == (2,4)
-=======
+
 def test_available_cpu_count(monkeypatch_function_result):
     reported_cpu_count = util.misc.available_cpu_count()
 
@@ -349,5 +348,4 @@
 
     with monkeypatch_function_result(util.file.slurp_file, '/sys/fs/cgroup/cpu/cpu.cfs_quota_us', patch_result='-1'), \
          monkeypatch_function_result(util.file.slurp_file, '/sys/fs/cgroup/cpu/cpu.cfs_period_us', patch_result='1'):
-        assert util.misc.available_cpu_count() == reported_cpu_count
->>>>>>> ed106c3c
+        assert util.misc.available_cpu_count() == reported_cpu_count