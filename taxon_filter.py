#!/usr/bin/env python
'''This script contains a number of utilities for filtering NGS reads based
on membership or non-membership in a species / genus / taxonomic grouping.
'''

__author__ = "dpark@broadinstitute.org, irwin@broadinstitute.org," \
                + "hlevitin@broadinstitute.org"
__version__ = "PLACEHOLDER"
__date__ = "PLACEHOLDER"
__commands__ = []

import argparse, logging, os, tempfile
from Bio import SeqIO
import util.cmd, util.file, util.vcf, util.misc
import tools.last, tools.prinseq, tools.trimmomatic, tools.bmtagger, \
       tools.samtools, tools.picard, tools.blast
from util.file import mkstempfname

log = logging.getLogger(__name__)

def trimmomatic(inFastq1, inFastq2, pairedOutFastq1, pairedOutFastq2,
        clipFasta):
    """
    TODO: docstring here
    """
    trimmomaticPath = tools.trimmomatic.TrimmomaticTool() \
        .install_and_get_path()
    tmpUnpaired1 = util.file.mkstempfname()
    tmpUnpaired2 = util.file.mkstempfname()

    #  This java program has a lot of argments...
    javaCmd = ' '.join( [ 'java -Xmx2g -classpath',
        trimmomaticPath,
        'org.usadellab.trimmomatic.TrimmomaticPE',
        inFastq1,
        inFastq2,
        pairedOutFastq1,
        tmpUnpaired1,
        pairedOutFastq2,
        tmpUnpaired2,
        'LEADING:20 TRAILING:20 SLIDINGWINDOW:4:25 MINLEN:30',
        'ILLUMINACLIP:{}:2:30:12'.format(clipFasta)
        ])

    fullCmd = "{javaCmd} && rm {tmpUnpaired1} {tmpUnpaired2}".format(**locals())
    log.info("Running command: {}".format(fullCmd))
    assert not os.system(fullCmd)

<<<<<<< HEAD
def trimmomatic(inFastq1, inFastq2, pairedOutFastq1, pairedOutFastq2, clipFasta):
    trimmomaticPath = tools.trimmomatic.TrimmomaticTool().install_and_get_path()
    tempUnpaired1 = mkstempfname()
    tempUnpaired2 = mkstempfname()
    cmdline = (
        'java -Xmx2g -classpath {trimmomaticPath} '.format(trimmomaticPath = trimmomaticPath) +
            'org.usadellab.trimmomatic.TrimmomaticPE ' +
            ' '.join([inFastq1, inFastq2, pairedOutFastq1, tempUnpaired1, pairedOutFastq2, tempUnpaired2]) +
            ' LEADING:20 TRAILING:20 SLIDINGWINDOW:4:25 MINLEN:30 ' +
            'ILLUMINACLIP:{clipFasta}:2:30:12 && '.format(clipFasta = clipFasta) +
        'rm {tempUnpaired1} {tempUnpaired2}'.format(tempUnpaired1 = tempUnpaired1, tempUnpaired2 = tempUnpaired2)
               )
    log.debug(cmdline)
    assert not os.system(cmdline)
    
def parser_trim_trimmomatic():
=======
def parser_trim_trimmomatic():
    """
    TODO: docstring here
    original clipFasta =
        /idi/sabeti-scratch/kandersen/references/contaminants/contaminants.fasta
    """
>>>>>>> 2a280c83
    parser = argparse.ArgumentParser(
        description='''Trim read sequences with Trimmomatic.''')
    parser.add_argument("inFastq1", help = "Input reads 1")
    parser.add_argument("inFastq2", help = "Input reads 2")
    parser.add_argument("pairedOutFastq1", help = "Paired output 1")
    parser.add_argument("pairedOutFastq2", help = "Paired output 2")
<<<<<<< HEAD
    parser.add_argument("clipFasta", help = "Fasta file with adapters, PCR sequences, etc. to clip off")
        # clipFasta = /idi/sabeti-scratch/kandersen/references/contaminants/contaminants.fasta
    util.cmd.common_args(parser, (('loglevel', None), ('version', None)))

    # Future: handle BAM input and output; handle multiple databases.
    # Will need to implement bam->fastq->bam wrappers that maintain the read metadata
    #parser.add_argument("inBam", help="Input BAM file")
    #parser.add_argument("outBam", help="Output BAM file")

    return parser

def main_trim_trimmomatic(args):
    '''Perhaps move this to a separate script of general bam/alignment utility functions?...'''
=======
    parser.add_argument("clipFasta", help = "Fasta file with adapters, PCR "
                        + "sequences, etc. to clip off")

    util.cmd.common_args(parser, (('loglevel', None), ('version', None)))
    return parser

    # Future: handle BAM input and output; handle multiple databases.
    # Will need to implement bam->fastq->bam wrappers that maintain the read
    # metadata
    #parser.add_argument("inBam", help="Input BAM file")
    #parser.add_argument("outBam", help="Output BAM file")

def main_trim_trimmomatic(args):
    '''
        Perhaps move this to a separate script of general bam/alignment utility
        functions?...
    '''
>>>>>>> 2a280c83
    inFastq1 = args.inFastq1
    inFastq2 = args.inFastq2
    pairedOutFastq1 = args.pairedOutFastq1
    pairedOutFastq2 = args.pairedOutFastq2
    clipFasta = args.clipFasta
    trimmomatic(inFastq1, inFastq2, pairedOutFastq1, pairedOutFastq2, clipFasta)
    return 0
<<<<<<< HEAD
__commands__.append(('trim_trimmomatic', main_trim_trimmomatic, parser_trim_trimmomatic))
=======
>>>>>>> 2a280c83

__commands__.append(('trim_trimmomatic', main_trim_trimmomatic,
                     parser_trim_trimmomatic))

def filter_lastal(inFastq, refDbs, outFastq):
<<<<<<< HEAD
    tempFilePath = mkstempfname()
=======
    """
    TODO: docstring here
    """
    tempFilePath = util.file.mkstempfname()
>>>>>>> 2a280c83
    lastalPath = tools.last.Lastal().install_and_get_path()
    mafSortPath = tools.last.MafSort().install_and_get_path()
    mafConvertPath = tools.last.MafConvert().install_and_get_path()
    prinseqPath = tools.prinseq.PrinseqTool().install_and_get_path()
<<<<<<< HEAD
    noBlastLikeHitsPath = os.path.join(util.file.get_scripts_path(), 'noBlastLikeHits.py')
    
    cmdline = (
        '{lastalPath} -Q1 {refDbs} {inFastq} |'.format(lastalPath = lastalPath, refDbs = refDbs, inFastq = inFastq) +
        '{mafSortPath} -n2 |'.format(mafSortPath = mafSortPath) +
        '{mafConvertPath} tab /dev/stdin > {tempFilePath} &&'.format(
            mafConvertPath = mafConvertPath, tempFilePath = tempFilePath) +
        'python {noBlastLikeHitsPath} -b {tempFilePath} -r {inFastq} -m hit |'.format(noBlastLikeHitsPath = noBlastLikeHitsPath,
            tempFilePath = tempFilePath, inFastq = inFastq) +
        'perl {prinseqPath} -ns_max_n 1 -derep 1 -fastq stdin '.format(prinseqPath = prinseqPath) +
            '-out_bad null -line_width 0 -out_good {outFastq} &&'.format(outFastq = outFastq) +
        'rm {tempFilePath}'.format(tempFilePath = tempFilePath))
    log.debug(cmdline)
    assert not os.system(cmdline)
=======
    noBlastLikeHitsPath = os.path.join( util.file.get_scripts_path(),
                                        'noBlastLikeHits.py')

    # each pipe separated cmd gets own line
    # unfortunately, it doesn't seem to work to do .format(**locals()) on the
    # final string as opposed to the individual parts.
    lastalCmd = ' '.join([
        '{lastalPath} -Q1 {refDbs} {inFastq}'.format(**locals()),
        '| {mafSortPath} -n2'.format(**locals()),
        '| {mafConvertPath} tab /dev/stdin > {tempFilePath}'.format(**locals()),
        ])

    # each option/flag on own line
    noBlastLikeHitsCmd = ' '.join([
        'python', noBlastLikeHitsPath,
            '-b', tempFilePath,
            '-r', inFastq,
            '-m hit' ])

    prinseqCmd = ' '.join([
        'perl', prinseqPath,
            '-ns_max_n 1',
            '-derep 1',
            '-fastq stdin',
            '-out_bad null',
            '-line_width 0',
            '-out_good', outFastq,
        '&& rm', tempFilePath
        ])

    fullCmd = "{lastalCmd} && {noBlastLikeHitsCmd} | {prinseqCmd}" \
        .format(**locals())

    log.debug(fullCmd)
    assert not os.system(fullCmd)
>>>>>>> 2a280c83

def parser_filter_lastal():
    parser = argparse.ArgumentParser(
        description = '''Restrict input reads to those that align to the given
        reference database using LASTAL.''')
<<<<<<< HEAD
    parser.add_argument("inFastq", help = "Input fastq file")
    parser.add_argument("refDbs", help = "Reference database to retain from input")
    parser.add_argument("outFastq", help = "Output fastq file")
    util.cmd.common_args(parser, (('loglevel', None), ('version', None)))
    
    # Future: handle BAM input and output; handle multiple databases.
    # Will need to implement bam->fastq->bam wrappers that maintain the read metadata
    #parser.add_argument("inBam", help="Input BAM file")
    #parser.add_argument("outBam", help="Output BAM file")
    
    return parser
=======
    parser.add_argument("inFastq", help="Input fastq file")
    parser.add_argument("refDbs",
                        help="Reference database to retain from input")
    parser.add_argument("outFastq", help = "Output fastq file")
    util.cmd.common_args(parser, (('loglevel', None), ('version', None)))

    # Future: handle BAM input and output; handle multiple databases.
    # Will need to implement bam->fastq->bam wrappers that maintain the read
    # metadata
    #parser.add_argument("inBam", help="Input BAM file")
    #parser.add_argument("outBam", help="Output BAM file")

    return parser

>>>>>>> 2a280c83
def main_filter_lastal(args):
    inFastq = args.inFastq
    refDbs = args.refDbs
    outFastq = args.outFastq
    filter_lastal(inFastq, refDbs, outFastq)
    return 0
__commands__.append(('filter_lastal', main_filter_lastal, parser_filter_lastal))

<<<<<<< HEAD

def select_reads(inFastq, outFastq, selectorFcn) :
    """
    selectorFcn: Bio.SeqRecord.SeqRecord -> bool
    Output in outFastq all reads from inFastq for which
        selectorFcn returns True.
    """
    inFile  = util.file.open_or_gzopen(inFastq)
    outFile = util.file.open_or_gzopen(outFastq, 'w')
    for rec in SeqIO.parse(inFile, 'fastq') :
        if selectorFcn(rec) :
            SeqIO.write([rec], outFile, 'fastq')
    outFile.close()

def partition_bmtagger(inFastq1, inFastq2, databases,
                       outMatch = None, outNoMatch = None) :
    """
    Use bmtagger to partition the input reads into ones that match at least one
        of the databases and ones that don't match any of the databases.
    inFastq1, inFastq2: paired-end input reads in fastq format
        The names of the reads must be in one-to-one correspondence.
    databases: for each db in databases bmtagger expects files
        db.bitmask created by bmtool, and
        db.srprism.idx, db.srprism.map, etc. created by srprism mkindex
    outMatch, outNoMatch: either may be None;
        output out...Match.1.fastq and out...Match.2.fastq.
    """
    bmtaggerPath = tools.bmtagger.BmtaggerTool().install_and_get_path()
    
    # bmtagger calls several executables in the same directory, and blastn;
    # make sure they are accessible through $PATH
    blastnPath = tools.blast.BlastnTool().install_and_get_path()
    blastnDir = os.path.dirname(blastnPath)
    bmtaggerDir = os.path.dirname(bmtaggerPath)
    envStr = 'PATH={bmtaggerDir}:{blastnDir}:$PATH'.format(**locals())
    
    tempDir = tempfile.mkdtemp()
    matchesFiles = [mkstempfname() for db in databases]
    curReads1, curReads2 = inFastq1, inFastq2
    for count, (db, matchesFile) in \
            enumerate(zip(databases, matchesFiles)) :
        """
        Loop invariants:
            At the end of the kth loop, curReadsN has the original reads
            depleted by all matches to the first k databases, and
            matchesFiles[:k] contain the list of matching read names.
        """
        cmdline = ('{envStr} {bmtaggerPath} '
                   '-b {db}.bitmask -x {db}.srprism -T {tempDir} '
                   '-q1 -1 {curReads1} -2 {curReads2} '
                   '-o {matchesFile}').format(**locals())
        log.debug(cmdline)
        assert not os.system(cmdline)
        prevReads1, prevReads2 = curReads1, curReads2
        if count < len(databases) - 1 :
            curReads1, curReads2 = mkstempfname(), mkstempfname()
        elif outNoMatch != None :
            # Final time through loop, output depleted to requested files
            curReads1, curReads2 = outNoMatch+'.1.fastq', outNoMatch+'.2.fastq'
        else :
            # No need to calculate final depleted file. No one asked for it.
            # Technically, this violates the loop invariant ;-)
            break
        matches = set(line.strip() for line in open(matchesFile))
        noMatchFcn = lambda rec : rec.id not in matches
        select_reads(prevReads1, curReads1, noMatchFcn)
        select_reads(prevReads2, curReads2, noMatchFcn)
    if outMatch != None :
        allMatches = set(line.strip()
                         for matchesFile in matchesFiles
                         for line in open(matchesFile))
        matchFcn = lambda rec : rec.id in allMatches
        select_reads(inFastq1, outMatch + '.1.fastq', matchFcn)
        select_reads(inFastq2, outMatch + '.2.fastq', matchFcn)

def parser_partition_bmtagger() :
    parser = argparse.ArgumentParser(
        description='''Use bmtagger to partition input reads into ones that 
            match at least one of several databases and ones that don't match 
            any of the databases.''')
    parser.add_argument('inFastq1',
        help='Input fastq file; 1st end of paired-end reads.')
    parser.add_argument('inFastq2',
        help='Input fastq file; 2nd end of paired-end reads.  '\
             'Must have same names as inFastq1')
    parser.add_argument('refDbs', nargs='+',
        help='''Reference databases (one or more) to deplete from input.
                For each db, requires prior creation of db.bitmask by bmtool,
                and db.srprism.idx, db.srprism.map, etc. by srprism mkindex.
             ''')
    parser.add_argument('--outMatch', type = str, default = None,
        help='Output matching reads in OUTMATCH.1.fastq and OUTMATCH.2.fastq')
    parser.add_argument('--outNoMatch', type = str, default = None,
        help='Output unmatched reads in OUTNOMATCH.1.fastq and '
             'OUTNOMATCH.2.fastq')
    util.cmd.common_args(parser, (('loglevel', None), ('version', None)))
    return parser
def main_partition_bmtagger(args) :
    inFastq1 = args.inFastq1
    inFastq2 = args.inFastq2
    databases = args.refDbs
    outMatch = args.outMatch
    outNoMatch = args.outNoMatch
    partition_bmtagger(inFastq1, inFastq2, databases,
                       outMatch, outNoMatch)
    return 0
__commands__.append(('partition_bmtagger', main_partition_bmtagger,
                     parser_partition_bmtagger))

"""
def deplete_contaminants(inBam, refDbs):
    samtoolsPath = tools.samtools.SamtoolsTool().install_and_get_path()
    markDuplicatesPath = tools.picard.MarkDuplicatesTool().install_and_get_path()
    samToFastqPath = tools.picard.SamToFastqTool().install_and_get_path()
    sortSamPath = tools.picard.SortSamTool().install_and_get_path()
    
    # Temporary...
    mvicunaPath = '/gsap/garage-viral/viral/analysis/xyang/programs/M-Vicuna/bin/mvicuna'
    novoalignPath = '/idi/sabeti-scratch/kandersen/bin/novocraft/novoalign'
    novoalign3Path = '/idi/sabeti-scratch/kandersen/bin/novocraft_v3/novoalign'
    
    noBlastHits_v3Path = os.path.join(util.file.get_scripts_path(), 'noBlastHits_v3.py')
    mergeShuffledFastqSeqsPath = os.path.join(util.file.get_scripts_path(), 'mergeShuffledFastqSeqs.pl')
"""


''' KGA's "recipe" for human read depletion (with some notes by Irwin)
###-------- CLEANING OF READS FOR SRA SUBMISSION --------#
=======
def deplete_bmtagger(inBam, refDbs):
    ''' KGA's "recipe" for human read depletion
#-------- CLEANING OF READS FOR SRA SUBMISSION --------#
>>>>>>> 2a280c83
# MAKE REQUIRED SUB-DIRECTORIES - DON'T DO THIS IF YOU ALREADY CREATED THESE WITH ANOTHER PIPELINE
for directory in
do
bsub -o ~/log.txt -P sabeti_meta "mkdir $directory/_logs $directory/_temp $directory/_bams $directory/_reports $directory/_pileup $directory/_meta $directory/_reads"
done

## BMTAGGER REMOVAL OF HUMAN READS AND CONTAMINANTS
# Rodent sequences can be removed using mm9_mn, nt_rodent.1 and nt_rodent.2
for sample in
do
for directory in
do
for temp in /broad/hptmp/andersen
do
for db1 in GRCh37.68_ncRNA-GRCh37.68_transcripts-HS_rRNA_mitRNA
do
for db2 in hg19
do
for db3 in metagenomics_contaminants_v3 # If you want to remove Lassa, use metagenomics_contaminants_v3_w_lassa, ZEBOV use metagenomics_contaminants_v3_w_zebov
do

# Tools and files needed
bmtaggerPath = /idi/sabeti-scratch/kandersen/bin/bmtagger/bmtagger.sh
bitmaskDb1 = /idi/sabeti-scratch/kandersen/references/bmtagger/$db1.bitmask
srprismDb1 = /idi/sabeti-scratch/kandersen/references/bmtagger/$db1.srprism
bitmaskDb2 = /idi/sabeti-scratch/kandersen/references/bmtagger/$db2.bitmask
srprismDb2 = /idi/sabeti-scratch/kandersen/references/bmtagger/$db2.srprism
bitmaskDb3 = /idi/sabeti-scratch/kandersen/references/bmtagger/$db3.bitmask
srprismDb3 = /idi/sabeti-scratch/kandersen/references/bmtagger/$db3.srprism
inreads1 = $directory/_reads/$sample.reads1.fastq
inreads2 = $directory/_reads/$sample.reads2.fastq
tempMrna = $temp/$sample.bmtagger.mrna
tempMrna1 = $temp/$sample.bmtagger.mrna.1.fastq # Presumably produced by previous call to bmtagger
tempMrna2 = $temp/$sample.bmtagger.mrna.2.fastq
tempHg19 = $temp/$sample.bmtagger.hg19
tempHg19_1 = $temp/$sample.bmtagger.hg19.1.fastq
tempHg10_2 = $temp/$sample.bmtagger.hg19.2.fastq
tempContaminants = $temp/$sample.bmtagger.contaminants

# Commands to execute
bmtaggerPath -X -b bitmaskDb1 -x srprismDb1 -T $temp -q1 -1 inreads1 -2 inreads2 -o tempMrna && 
bmtaggerPath -X -b bitmaskDb2 -x srprismDb2 -T $temp -q1 -1 tempMrna1 -2 tempMrna2 -o tempHg19 && 
bmtaggerPath -X -b bitmaskDb3 -x srprismDb3 -T $temp -q1 -1 tempHg19_1 -2 tempHg19_2 -o tempContaminants


bsub -R "rusage[mem=8]" -W 4:00 -o $directory/_logs/$sample.log.bsub.txt -P sabeti_meta -J $sample.bt "/idi/sabeti-scratch/kandersen/bin/bmtagger/bmtagger.sh -X -b /idi/sabeti-scratch/kandersen/references/bmtagger/$db1.bitmask -x /idi/sabeti-scratch/kandersen/references/bmtagger/$db1.srprism -T $temp -q1 -1 $directory/_reads/$sample.reads1.fastq -2 $directory/_reads/$sample.reads2.fastq -o $temp/$sample.bmtagger.mrna && /idi/sabeti-scratch/kandersen/bin/bmtagger/bmtagger.sh -X -b /idi/sabeti-scratch/kandersen/references/bmtagger/$db2.bitmask -x /idi/sabeti-scratch/kandersen/references/bmtagger/$db2.srprism -T $temp -q1 -1 $temp/$sample.bmtagger.mrna.1.fastq -2 $temp/$sample.bmtagger.mrna.2.fastq -o $temp/$sample.bmtagger.hg19 && /idi/sabeti-scratch/kandersen/bin/bmtagger/bmtagger.sh -X -b /idi/sabeti-scratch/kandersen/references/bmtagger/$db3.bitmask -x /idi/sabeti-scratch/kandersen/references/bmtagger/$db3.srprism -T $temp -q1 -1 $temp/$sample.bmtagger.hg19.1.fastq -2 $temp/$sample.bmtagger.hg19.2.fastq -o $temp/$sample.bmtagger.contaminants"
done
done
done
done
done
done

## REMOVE DUPLICATES
for sample in
do
for directory in
do
for temp in /broad/hptmp/andersen
do


# Tools and files needed
mvicunaPath = /seq/viral/analysis/xyang/programs/M-Vicuna/bin/mvicuna
contaminants1fastq = $temp/$sample.bmtagger.contaminants.1.fastq
contaminants2fastq = $temp/$sample.bmtagger.contaminants.2.fastq
cleaned1fastq = $temp/$sample.cleaned_reads.prinseq.1.fastq
cleaned2fastq = $temp/$sample.cleaned_reads.prinseq.2.fastq
cleanedUnpairedfastq = $temp/$sample.cleaned_reads.unpaired.fastq
hg19temp1fastq = $temp/$sample.bmtagger.hg19.temp1.fastq
hg19temp2fastq = $temp/$sample.bmtagger.hg19.temp2.fastq

# Commands to execute...
mvicunaPath -ipfq contaminants1fastq,contaminants2fastq -opfq cleaned1fastq,cleaned2fastq -osfq cleanedUnpairedfastq -drm_op hg19temp1fastq,hg19temp2fastq -tasks DupRm



bsub -R "rusage[mem=$memory]" -W 4:00 -o $directory/_logs/$sample.log.bsub.txt -P sabeti_meta -J $sample.p1 "/seq/viral/analysis/xyang/programs/M-Vicuna/bin/mvicuna -ipfq $temp/$sample.bmtagger.contaminants.1.fastq,$temp/$sample.bmtagger.contaminants.2.fastq -opfq $temp/$sample.cleaned_reads.prinseq.1.fastq,$temp/$sample.cleaned_reads.prinseq.2.fastq -osfq $temp/$sample.cleaned_reads.unpaired.fastq -drm_op $temp/$sample.bmtagger.hg19.temp1.fastq,$temp/$sample.bmtagger.hg19.temp2.fastq -tasks DupRm"
done
done
done

## REMOVE HUMAN READS AND CONTAMINANTS USING NOVOALIGN
for sample in
do
for directory in
do
for temp in /broad/hptmp/andersen
do

# NOTE: 10/23/14 Danny said this step could be eliminated

# Tools and files needed
novoalignPath = /idi/sabeti-scratch/kandersen/bin/novocraft/novoalign
sortSamPath = /seq/software/picard/current/bin/SortSam.jar
samToFastqPath = /seq/software/picard/current/bin/SamToFastq.jar
prinseqLitePath = /idi/sabeti-scratch/kandersen/bin/prinseq/prinseq-lite.pl
prinseq1fastq = $temp/$sample.cleaned_reads.prinseq.1.fastq
prinseq2fastq = $temp/$sample.cleaned_reads.prinseq.2.fastq
novalignlog = $directory/_logs/$sample.log.novoalign.txt
sampleSortedBam = $directory/_temp/$sample.sorted.bam
sampleDepletedBam = $directory/_temp/$sample.depleted.bam
novoDepleted1Fastq = $directory/_temp/$sample.novo.depleted.reads1.fastq
novoDepleted2Fastq = $directory/_temp/$sample.novo.depleted.reads2.fastq
prinseq1 = $directory/_temp/$sample.prinseq.1
prinseq2 = $directory/_temp/$sample.prinseq.2
refnix = /idi/sabeti-scratch/kandersen/references/novo_clean/metag_v3.ncRNA.mRNA.mitRNA.consensus.nix

# Commands to execute
novoalignPath -c 4 -f prinseq1fastq prinseq2fastq -r Random -l 30 -g 20 -x 6 -t 502 -F STDFQ -d refnix -o SAM $'@RG\tID:140813.$sample\tSM:$sample\tPL:Illumina\tPU:HiSeq\tLB:BroadPE\tCN:Broad' 2> novalignlog |
java -Xmx2g -jar sortSamPath SO=coordinate I=/dev/stdin O=sampleSortedBam CREATE_INDEX=true &&
samtools view -b -f 4 -u sampleSortedBam > sampleDepletedBam &&
java -Xmx2g -jar samToFastqPath INPUT=sampleDepletedBam FASTQ=novoDepleted1Fastq SECOND_END_FASTQ=novoDepleted2Fastq VALIDATION_STRINGENCY=SILENT &&
prinseqLitePath -out_format 1 -line_width 0 -fastq novoDepleted1Fastq -out_good prinseq1 -out_bad null &&
prinseqLitePath -out_format 1 -line_width 0 -fastq novoDepleted2Fastq -out_good prinseq2 -out_bad null


bsub -W 4:00 -q hour -R "rusage[mem=4]" -n 4 -R "span[hosts=1]" -o $directory/_logs/$sample.log.bsub.txt -P sabeti_align -J $sample.al "/idi/sabeti-scratch/kandersen/bin/novocraft/novoalign -c 4 -f $temp/$sample.cleaned_reads.prinseq.1.fastq $temp/$sample.cleaned_reads.prinseq.2.fastq -r Random -l 30 -g 20 -x 6 -t 502 -F STDFQ -d /idi/sabeti-scratch/kandersen/references/novo_clean/metag_v3.ncRNA.mRNA.mitRNA.consensus.nix -o SAM $'@RG\tID:140813.$sample\tSM:$sample\tPL:Illumina\tPU:HiSeq\tLB:BroadPE\tCN:Broad' 2> $directory/_logs/$sample.log.novoalign.txt | java -Xmx2g -jar /seq/software/picard/current/bin/SortSam.jar SO=coordinate I=/dev/stdin O=$directory/_temp/$sample.sorted.bam CREATE_INDEX=true && samtools view -b -f 4 -u $directory/_temp/$sample.sorted.bam > $directory/_temp/$sample.depleted.bam && java -Xmx2g -jar /seq/software/picard/current/bin/SamToFastq.jar INPUT=$directory/_temp/$sample.depleted.bam FASTQ=$directory/_temp/$sample.novo.depleted.reads1.fastq SECOND_END_FASTQ=$directory/_temp/$sample.novo.depleted.reads2.fastq VALIDATION_STRINGENCY=SILENT && /idi/sabeti-scratch/kandersen/bin/prinseq/prinseq-lite.pl -out_format 1 -line_width 0 -fastq $directory/_temp/$sample.novo.depleted.reads1.fastq -out_good $directory/_temp/$sample.prinseq.1 -out_bad null && /idi/sabeti-scratch/kandersen/bin/prinseq/prinseq-lite.pl -out_format 1 -line_width 0 -fastq $directory/_temp/$sample.novo.depleted.reads2.fastq -out_good $directory/_temp/$sample.prinseq.2 -out_bad null"
done
done
done

## SPLIT FILES FOR BLASTN ANALYSIS


# Tools and files needed
prinseq1Fasta = $directory/_temp/$sample.prinseq.1.fasta
prinseq2Fasta = $directory/_temp/$sample.prinseq.2.fasta
prinseq1Split = $temp/$sample.prinseq.1.split.
prinseq1Split = $temp/$sample.prinseq.2.split.

# Commands to execute
split -a 3 -l 20000 prinseq1Fasta prinseq1Split
split -a 3 -l 20000 prinseq2Fasta prinseq2Split

for sample in
do
for directory in
do
for temp in /broad/hptmp/andersen
do
bsub -o $directory/_logs/$sample.log.bsub.txt -P sabeti_meta -J $sample.sf "split -a 3 -l 20000 $directory/_temp/$sample.prinseq.1.fasta $temp/$sample.prinseq.1.split."
bsub -o $directory/_logs/$sample.log.bsub.txt -P sabeti_meta -J $sample.sf "split -a 3 -l 20000 $directory/_temp/$sample.prinseq.2.fasta $temp/$sample.prinseq.2.split."
done
done
done

## RUN BLASTN ANALYSIS

# Tools and files needed
referenceDb = /idi/sabeti-scratch/kandersen/references/blast/$db
prinseq1Split = $temp/$sample.prinseq.1.split.XXX
prinseq2Split = $temp/$sample.prinseq.2.split.XXX

sample1XXX = $temp/$sample.1.$db.$((i++)).txt
sample2XXX = $temp/$sample.2.$db.$((i++)).txt

# Commands to execute
blastn -db referenceDb -word_size 16 -evalue 1e-6 -outfmt 6 -num_descriptions 2 -num_alignments 2 -query prinseq1Split -out sample1XXX
blastn -db referenceDb -word_size 16 -evalue 1e-6 -outfmt 6 -num_descriptions 2 -num_alignments 2 -query prinseq2Split -out sample2XXX


for sample in
do
for directory in
do
for temp in /broad/hptmp/andersen
do
for db in metag_v3.ncRNA.mRNA.mitRNA.consensus
do
i=1
j=1
for a in $temp/$sample.prinseq.1.split.*
do
bsub -R "rusage[mem=2]" -W 4:00 -o $directory/_logs/$sample.log.bsub.txt -P sabeti_meta -J $sample.$((j++)).bn "blastn -db /idi/sabeti-scratch/kandersen/references/blast/$db -word_size 16 -evalue 1e-6 -outfmt 6 -num_descriptions 2 -num_alignments 2 -query $a -out $temp/$sample.1.$db.$((i++)).txt"
done
done
done
done
done
for sample in
do
for directory in
do
for temp in /broad/hptmp/andersen
do
for db in metag_v3.ncRNA.mRNA.mitRNA.consensus
do
i=1
j=1
for b in $temp/$sample.prinseq.2.split.*
do
bsub -R "rusage[mem=$memory]" -W 4:00 -o $directory/_logs/$sample.log.bsub.txt -P sabeti_meta -J $sample.$((j++)).bn "blastn -db /idi/sabeti-scratch/kandersen/references/blast/$db -word_size 16 -evalue 1e-6 -outfmt 6 -num_descriptions 2 -num_alignments 2 -query $b -out $temp/$sample.2.$db.$((i++)).txt"
done
done
done
done
done

## CONCATENATE BLASTN RESULTS
for sample in
do
for directory in
do
for temp in /broad/hptmp/andersen
do
bsub -o $directory/_logs/$sample.log.bsub.txt -P sabeti_meta -J $sample.c1 "cat $temp/$sample.1.*.*.txt > $directory/_temp/$sample.blast.1.txt"
bsub -o $directory/_logs/$sample.log.bsub.txt -P sabeti_meta -J $sample.c2 "cat $temp/$sample.2.*.*.txt > $directory/_temp/$sample.blast.2.txt"
done
done
done

## EXTRACT READS WITH NO BLAST HITS
for sample in
do
for directory in
do
for temp in /broad/hptmp/andersen
do
bsub -o $directory/_logs/$sample.log.bsub.txt -P sabeti_meta -J $sample.nb "python /idi/sabeti-scratch/kandersen/bin/scripts/noBlastHits_v3.py -b $directory/_temp/$sample.blast.1.txt -r $directory/_temp/$sample.novo.depleted.reads1.fastq -m nohit > $temp/$sample.nohits.1.fastq"
bsub -o $directory/_logs/$sample.log.bsub.txt -P sabeti_meta -J $sample.nb "python /idi/sabeti-scratch/kandersen/bin/scripts/noBlastHits_v3.py -b $directory/_temp/$sample.blast.2.txt -r $directory/_temp/$sample.novo.depleted.reads2.fastq -m nohit > $temp/$sample.nohits.2.fastq"
done
done
done

## FIX MATE-PAIR INFORMATION
for sample in
do
for directory in
do
for temp in /broad/hptmp/andersen
do
bsub -R "rusage[mem=4]" -W 4:00 -o $directory/_logs/$sample.log.bsub.txt -P sabeti_meta -J $sample.fm "/idi/sabeti-scratch/kandersen/bin/scripts/mergeShuffledFastqSeqs.pl -t -r '^@(\S+)/[1|2]$' -f1 $temp/$sample.nohits.1.fastq -f2 $temp/$sample.nohits.2.fastq -o $directory/_temp/$sample.cleaned"
done
done
done

## GET NON-VIRAL AND VIRAL READS
for sample in
do
for directory in
do
for reference in $directory/_refs/zaire_guinea.nix
do

# Tools and files needed
novoalign3Path = /idi/sabeti-scratch/kandersen/bin/novocraft_v3/novoalign

# Inputs 1st call:
$directory/_reads/$sample.reads[12].fastq
$reference

# Outputs 1st call:
$directory/_temp/$sample.viral.reads[12].fastq

# Inputs 2nd call:
$directory/_temp/$sample.cleaned.[12].fastq
$reference

# Outputs 2nd call:
$directory/_temp/$sample.viral.depleted.reads[12].fastq


# Commands to execute
novoalign3Path -c 1 -f $directory/_reads/$sample.reads1.fastq $directory/_reads/$sample.reads2.fastq -r Random -l 40 -g 20 -x 6 -t 502 -F STDFQ -d $reference -o SAM $'@RG\tID:$sample\tSM:$sample\tPL:Illumina\tPU:HiSeq\tLB:BroadPE\tCN:Broad' 2> $directory/_logs/$sample.log.viral.txt |
java -Xmx2g -jar /seq/software/picard/current/bin/SortSam.jar SO=coordinate I=/dev/stdin O=$directory/_temp/$sample.sorted3.bam CREATE_INDEX=true &&
samtools view -b -q 1 -u $directory/_temp/$sample.sorted3.bam |
java -Xmx2g -jar /seq/software/picard/current/bin/SortSam.jar SO=coordinate I=/dev/stdin O=$directory/_temp/$sample.mapped3.bam CREATE_INDEX=true VALIDATION_STRINGENCY=SILENT &&
java -Xmx2g -jar /seq/software/picard/current/bin/MarkDuplicates.jar I=$directory/_temp/$sample.mapped3.bam O=$directory/_temp/$sample.mappedNoDub3.bam METRICS_FILE=$directory/_temp/$sample.log.markdups3.txt CREATE_INDEX=true REMOVE_DUPLICATES=true &&
java -Xmx2g -jar /seq/software/picard/current/bin/SamToFastq.jar INPUT=$directory/_temp/$sample.mappedNoDub3.bam FASTQ=$directory/_temp/$sample.viral.reads1.fastq SECOND_END_FASTQ=$directory/_temp/$sample.viral.reads2.fastq VALIDATION_STRINGENCY=SILENT

novoalign3Path -c 1 -f $directory/_temp/$sample.cleaned.1.fastq $directory/_temp/$sample.cleaned.2.fastq -r Random -l 40 -g 20 -x 6 -t 502 -F STDFQ -d $reference -o SAM $'@RG\tID:$sample\tSM:$sample\tPL:Illumina\tPU:HiSeq\tLB:BroadPE\tCN:Broad' 2> $directory/_logs/$sample.log.viral-deplete.txt |
java -Xmx2g -jar /seq/software/picard/current/bin/SortSam.jar SO=coordinate I=/dev/stdin O=$directory/_temp/$sample.sorted2.bam CREATE_INDEX=true &&
samtools view -b -f 4 -u $directory/_temp/$sample.sorted2.bam > $directory/_temp/$sample.depleted2.bam &&
java -Xmx2g -jar /seq/software/picard/current/bin/SamToFastq.jar INPUT=$directory/_temp/$sample.depleted2.bam FASTQ=$directory/_temp/$sample.viral.depleted.reads1.fastq SECOND_END_FASTQ=$directory/_temp/$sample.viral.depleted.reads2.fastq VALIDATION_STRINGENCY=SILENT





bsub -q week -W 24:00 -R "rusage[mem=2]" -n 1 -R "span[hosts=1]" -o $directory/_logs/$sample.log.bsub.txt -P sabeti_align -J $sample.a2 "/idi/sabeti-scratch/kandersen/bin/novocraft_v3/novoalign -c 1 -f $directory/_reads/$sample.reads1.fastq $directory/_reads/$sample.reads2.fastq -r Random -l 40 -g 20 -x 6 -t 502 -F STDFQ -d $reference -o SAM $'@RG\tID:$sample\tSM:$sample\tPL:Illumina\tPU:HiSeq\tLB:BroadPE\tCN:Broad' 2> $directory/_logs/$sample.log.viral.txt | java -Xmx2g -jar /seq/software/picard/current/bin/SortSam.jar SO=coordinate I=/dev/stdin O=$directory/_temp/$sample.sorted3.bam CREATE_INDEX=true && samtools view -b -q 1 -u $directory/_temp/$sample.sorted3.bam | java -Xmx2g -jar /seq/software/picard/current/bin/SortSam.jar SO=coordinate I=/dev/stdin O=$directory/_temp/$sample.mapped3.bam CREATE_INDEX=true VALIDATION_STRINGENCY=SILENT && java -Xmx2g -jar /seq/software/picard/current/bin/MarkDuplicates.jar I=$directory/_temp/$sample.mapped3.bam O=$directory/_temp/$sample.mappedNoDub3.bam METRICS_FILE=$directory/_temp/$sample.log.markdups3.txt CREATE_INDEX=true REMOVE_DUPLICATES=true && java -Xmx2g -jar /seq/software/picard/current/bin/SamToFastq.jar INPUT=$directory/_temp/$sample.mappedNoDub3.bam FASTQ=$directory/_temp/$sample.viral.reads1.fastq SECOND_END_FASTQ=$directory/_temp/$sample.viral.reads2.fastq VALIDATION_STRINGENCY=SILENT"
bsub -q hour -W 4:00 -R "rusage[mem=2]" -n 1 -R "span[hosts=1]" -o $directory/_logs/$sample.log.bsub.txt -P sabeti_align -J $sample.a1 "/idi/sabeti-scratch/kandersen/bin/novocraft_v3/novoalign -c 1 -f $directory/_temp/$sample.cleaned.1.fastq $directory/_temp/$sample.cleaned.2.fastq -r Random -l 40 -g 20 -x 6 -t 502 -F STDFQ -d $reference -o SAM $'@RG\tID:$sample\tSM:$sample\tPL:Illumina\tPU:HiSeq\tLB:BroadPE\tCN:Broad' 2> $directory/_logs/$sample.log.viral-deplete.txt | java -Xmx2g -jar /seq/software/picard/current/bin/SortSam.jar SO=coordinate I=/dev/stdin O=$directory/_temp/$sample.sorted2.bam CREATE_INDEX=true && samtools view -b -f 4 -u $directory/_temp/$sample.sorted2.bam > $directory/_temp/$sample.depleted2.bam && java -Xmx2g -jar /seq/software/picard/current/bin/SamToFastq.jar INPUT=$directory/_temp/$sample.depleted2.bam FASTQ=$directory/_temp/$sample.viral.depleted.reads1.fastq SECOND_END_FASTQ=$directory/_temp/$sample.viral.depleted.reads2.fastq VALIDATION_STRINGENCY=SILENT"
done
done
done

# COMBINE READS
for sample in
do
for directory in
do
bsub -R "rusage[mem=4]" -W 4:00 -o $directory/_logs/$sample.log.bsub.txt -P sabeti_meta -J $sample.fm "cat $directory/_temp/$sample.viral.depleted.reads1.fastq $directory/_temp/$sample.viral.reads1.fastq > $directory/_reads/$sample.cleaned.1.fastq && cat $directory/_temp/$sample.viral.depleted.reads2.fastq $directory/_temp/$sample.viral.reads2.fastq > $directory/_reads/$sample.cleaned.2.fastq"
done
done

# CONVERT TO BAM FILE
for sample in
do
for directory in
do
for date in
do
bsub -W 4:00 -q hour -R "rusage[mem=2]" -n 1 -R "span[hosts=1]" -o $directory/_logs/$sample.log.bsub.txt -P sabeti_align -J $sample.BF "java -Xmx2g -jar /seq/software/picard/current/bin/FastqToSam.jar FASTQ=$directory/_reads/$sample.cleaned.1.fastq FASTQ2=$directory/_reads/$sample.cleaned.2.fastq OUTPUT=$directory/_bams/$sample.bam SAMPLE_NAME=$sample LIBRARY_NAME=$sample PLATFORM=illumina SEQUENCING_CENTER=broad RUN_DATE=$date CREATE_MD5_FILE=True"
done
done
done
    '''
<<<<<<< HEAD
=======
    raise ("not yet implemented")
>>>>>>> 2a280c83


def parser_deplete_bmtagger():
    parser = argparse.ArgumentParser(
        description='''Deplete human reads and other contaminants using bmtagger''')
    parser.add_argument("inBam", help="Input BAM file")
    parser.add_argument("refDbs", nargs='+',
        help="""Reference databases (one or more) to deplete from input""")
    parser.add_argument("outBam", help="Output BAM file")
    util.cmd.common_args(parser, (('loglevel',None), ('version',None)))
    return parser
def main_deplete_bmtagger(args):
    raise ("not yet implemented")
    return 0
__commands__.append(('deplete_bmtagger', main_deplete_bmtagger, parser_deplete_bmtagger))


if __name__ == '__main__':
    util.cmd.main_argparse(__commands__, __doc__)<|MERGE_RESOLUTION|>--- conflicted
+++ resolved
@@ -25,8 +25,8 @@
     """
     trimmomaticPath = tools.trimmomatic.TrimmomaticTool() \
         .install_and_get_path()
-    tmpUnpaired1 = util.file.mkstempfname()
-    tmpUnpaired2 = util.file.mkstempfname()
+    tmpUnpaired1 = mkstempfname()
+    tmpUnpaired2 = mkstempfname()
 
     #  This java program has a lot of argments...
     javaCmd = ' '.join( [ 'java -Xmx2g -classpath',
@@ -46,52 +46,18 @@
     log.info("Running command: {}".format(fullCmd))
     assert not os.system(fullCmd)
 
-<<<<<<< HEAD
-def trimmomatic(inFastq1, inFastq2, pairedOutFastq1, pairedOutFastq2, clipFasta):
-    trimmomaticPath = tools.trimmomatic.TrimmomaticTool().install_and_get_path()
-    tempUnpaired1 = mkstempfname()
-    tempUnpaired2 = mkstempfname()
-    cmdline = (
-        'java -Xmx2g -classpath {trimmomaticPath} '.format(trimmomaticPath = trimmomaticPath) +
-            'org.usadellab.trimmomatic.TrimmomaticPE ' +
-            ' '.join([inFastq1, inFastq2, pairedOutFastq1, tempUnpaired1, pairedOutFastq2, tempUnpaired2]) +
-            ' LEADING:20 TRAILING:20 SLIDINGWINDOW:4:25 MINLEN:30 ' +
-            'ILLUMINACLIP:{clipFasta}:2:30:12 && '.format(clipFasta = clipFasta) +
-        'rm {tempUnpaired1} {tempUnpaired2}'.format(tempUnpaired1 = tempUnpaired1, tempUnpaired2 = tempUnpaired2)
-               )
-    log.debug(cmdline)
-    assert not os.system(cmdline)
-    
-def parser_trim_trimmomatic():
-=======
 def parser_trim_trimmomatic():
     """
     TODO: docstring here
     original clipFasta =
         /idi/sabeti-scratch/kandersen/references/contaminants/contaminants.fasta
     """
->>>>>>> 2a280c83
     parser = argparse.ArgumentParser(
         description='''Trim read sequences with Trimmomatic.''')
     parser.add_argument("inFastq1", help = "Input reads 1")
     parser.add_argument("inFastq2", help = "Input reads 2")
     parser.add_argument("pairedOutFastq1", help = "Paired output 1")
     parser.add_argument("pairedOutFastq2", help = "Paired output 2")
-<<<<<<< HEAD
-    parser.add_argument("clipFasta", help = "Fasta file with adapters, PCR sequences, etc. to clip off")
-        # clipFasta = /idi/sabeti-scratch/kandersen/references/contaminants/contaminants.fasta
-    util.cmd.common_args(parser, (('loglevel', None), ('version', None)))
-
-    # Future: handle BAM input and output; handle multiple databases.
-    # Will need to implement bam->fastq->bam wrappers that maintain the read metadata
-    #parser.add_argument("inBam", help="Input BAM file")
-    #parser.add_argument("outBam", help="Output BAM file")
-
-    return parser
-
-def main_trim_trimmomatic(args):
-    '''Perhaps move this to a separate script of general bam/alignment utility functions?...'''
-=======
     parser.add_argument("clipFasta", help = "Fasta file with adapters, PCR "
                         + "sequences, etc. to clip off")
 
@@ -109,7 +75,6 @@
         Perhaps move this to a separate script of general bam/alignment utility
         functions?...
     '''
->>>>>>> 2a280c83
     inFastq1 = args.inFastq1
     inFastq2 = args.inFastq2
     pairedOutFastq1 = args.pairedOutFastq1
@@ -117,43 +82,19 @@
     clipFasta = args.clipFasta
     trimmomatic(inFastq1, inFastq2, pairedOutFastq1, pairedOutFastq2, clipFasta)
     return 0
-<<<<<<< HEAD
-__commands__.append(('trim_trimmomatic', main_trim_trimmomatic, parser_trim_trimmomatic))
-=======
->>>>>>> 2a280c83
 
 __commands__.append(('trim_trimmomatic', main_trim_trimmomatic,
                      parser_trim_trimmomatic))
 
 def filter_lastal(inFastq, refDbs, outFastq):
-<<<<<<< HEAD
+    """
+    TODO: docstring here
+    """
     tempFilePath = mkstempfname()
-=======
-    """
-    TODO: docstring here
-    """
-    tempFilePath = util.file.mkstempfname()
->>>>>>> 2a280c83
     lastalPath = tools.last.Lastal().install_and_get_path()
     mafSortPath = tools.last.MafSort().install_and_get_path()
     mafConvertPath = tools.last.MafConvert().install_and_get_path()
     prinseqPath = tools.prinseq.PrinseqTool().install_and_get_path()
-<<<<<<< HEAD
-    noBlastLikeHitsPath = os.path.join(util.file.get_scripts_path(), 'noBlastLikeHits.py')
-    
-    cmdline = (
-        '{lastalPath} -Q1 {refDbs} {inFastq} |'.format(lastalPath = lastalPath, refDbs = refDbs, inFastq = inFastq) +
-        '{mafSortPath} -n2 |'.format(mafSortPath = mafSortPath) +
-        '{mafConvertPath} tab /dev/stdin > {tempFilePath} &&'.format(
-            mafConvertPath = mafConvertPath, tempFilePath = tempFilePath) +
-        'python {noBlastLikeHitsPath} -b {tempFilePath} -r {inFastq} -m hit |'.format(noBlastLikeHitsPath = noBlastLikeHitsPath,
-            tempFilePath = tempFilePath, inFastq = inFastq) +
-        'perl {prinseqPath} -ns_max_n 1 -derep 1 -fastq stdin '.format(prinseqPath = prinseqPath) +
-            '-out_bad null -line_width 0 -out_good {outFastq} &&'.format(outFastq = outFastq) +
-        'rm {tempFilePath}'.format(tempFilePath = tempFilePath))
-    log.debug(cmdline)
-    assert not os.system(cmdline)
-=======
     noBlastLikeHitsPath = os.path.join( util.file.get_scripts_path(),
                                         'noBlastLikeHits.py')
 
@@ -189,25 +130,11 @@
 
     log.debug(fullCmd)
     assert not os.system(fullCmd)
->>>>>>> 2a280c83
 
 def parser_filter_lastal():
     parser = argparse.ArgumentParser(
         description = '''Restrict input reads to those that align to the given
         reference database using LASTAL.''')
-<<<<<<< HEAD
-    parser.add_argument("inFastq", help = "Input fastq file")
-    parser.add_argument("refDbs", help = "Reference database to retain from input")
-    parser.add_argument("outFastq", help = "Output fastq file")
-    util.cmd.common_args(parser, (('loglevel', None), ('version', None)))
-    
-    # Future: handle BAM input and output; handle multiple databases.
-    # Will need to implement bam->fastq->bam wrappers that maintain the read metadata
-    #parser.add_argument("inBam", help="Input BAM file")
-    #parser.add_argument("outBam", help="Output BAM file")
-    
-    return parser
-=======
     parser.add_argument("inFastq", help="Input fastq file")
     parser.add_argument("refDbs",
                         help="Reference database to retain from input")
@@ -222,7 +149,6 @@
 
     return parser
 
->>>>>>> 2a280c83
 def main_filter_lastal(args):
     inFastq = args.inFastq
     refDbs = args.refDbs
@@ -231,7 +157,6 @@
     return 0
 __commands__.append(('filter_lastal', main_filter_lastal, parser_filter_lastal))
 
-<<<<<<< HEAD
 
 def select_reads(inFastq, outFastq, selectorFcn) :
     """
@@ -360,11 +285,6 @@
 
 ''' KGA's "recipe" for human read depletion (with some notes by Irwin)
 ###-------- CLEANING OF READS FOR SRA SUBMISSION --------#
-=======
-def deplete_bmtagger(inBam, refDbs):
-    ''' KGA's "recipe" for human read depletion
-#-------- CLEANING OF READS FOR SRA SUBMISSION --------#
->>>>>>> 2a280c83
 # MAKE REQUIRED SUB-DIRECTORIES - DON'T DO THIS IF YOU ALREADY CREATED THESE WITH ANOTHER PIPELINE
 for directory in
 do
@@ -672,10 +592,6 @@
 done
 done
     '''
-<<<<<<< HEAD
-=======
-    raise ("not yet implemented")
->>>>>>> 2a280c83
 
 
 def parser_deplete_bmtagger():
