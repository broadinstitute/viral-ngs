'''This gives a number of useful quick methods for dealing with
tab-text files and gzipped files.
'''

__author__ = "dpark@broadinstitute.org"
__version__ = "PLACEHOLDER"
__date__ = "PLACEHOLDER"

import contextlib
import os, os.path
import gzip
import tempfile
import shutil
import errno
import logging
import json
import util.cmd
import util.misc

# imports needed for download_file() and webfile_readlines()
import re
# since py3 split up urllib
try:
    from urllib.request import urlopen # pylint: disable=E0611
except ImportError:
    from urllib2 import urlopen

log = logging.getLogger(__name__)


class StringNotFoundException(Exception):
    """When a substring is not found."""
    pass


def get_project_path():
    '''Return the absolute path of the top-level project, assumed to be the
       parent of the directory containing this script.'''
    # abspath converts relative to absolute path; expanduser interprets ~
    path = __file__  # path to this script
    path = os.path.expanduser(path)  # interpret ~
    path = os.path.abspath(path)  # convert to absolute path
    path = os.path.dirname(path)  # containing directory: util
    path = os.path.dirname(path)  # containing directory: main project dir
    return path


def get_build_path():
    '''Return absolute path of "build" directory'''
    return os.path.join(get_project_path(), 'tools', 'build')


def get_scripts_path():
    '''Return absolute path of "scripts" directory'''
    return os.path.join(get_project_path(), 'tools', 'scripts')


def get_binaries_path():
    '''Return absolute path of "binaries" directory'''
    return os.path.join(get_project_path(), 'tools', 'binaries')


def get_test_path():
    '''Return absolute path of "test" directory'''
    return os.path.join(get_project_path(), 'test')


def get_test_input_path(testClassInstance=None):
    '''Return the path to the directory containing input files for the specified
       test class
    '''
    if testClassInstance is not None:
        return os.path.join(get_test_path(), 'input', type(testClassInstance).__name__)
    else:
        return os.path.join(get_test_path(), 'input')


def get_resources():
    ''' Return the project resources dictionary '''
    jsonfile = os.path.join(get_project_path(), 'resources.json')
    with open(jsonfile, 'rt') as inf:
        resources = json.load(inf)
    return resources

<<<<<<< HEAD
def check_paths(read=(), write=()):
    '''Check that we can read and write the specified files.  Throws an exception if any of the files
    in `read` are not readable or any of the files specified in `write` are not writable.
    `read` and `write` can be either single file names or sequences of file names.  Note: files in 
    `write` will be overwritten and deleted as part of the check, unless they're also in `read`.'''
    read = util.misc.make_seq(read)
    for fname in read:
        with open(fname):
            pass

    for fname in util.misc.make_seq(write):
        if fname in read:
            assert os.path.access(fname, os.W_OK)
        else:
            with open(fname, 'w'):
                pass
            os.unlink(fname)

=======
>>>>>>> b2065add
def mkstempfname(suffix='', prefix='tmp', directory=None, text=False):
    ''' There's no other one-liner way to securely ask for a temp file by
        filename only.  This calls mkstemp, which does what we want, except
        that it returns an open file handle, which causes huge problems on NFS
        if we don't close it.  So close it first then return the name part only.
    '''
    fd, fn = tempfile.mkstemp(prefix=prefix, suffix=suffix, dir=directory, text=text)
    os.close(fd)
    return fn


@contextlib.contextmanager
def tempfname(*args, **kwargs):
    '''Create a tempfile name on context entry, delete the file (if it exists) on context exit.'''
    fn = mkstempfname(*args, **kwargs)
    try:
        yield fn
    finally:
        if os.path.isfile(fn): os.unlink(fn)


@contextlib.contextmanager
def tempfnames(suffixes, *args, **kwargs):
    '''Create a set of tempfile names on context entry, delete the files (if they exist) on context exit.'''
    fns = [mkstempfname(sfx, *args, **kwargs) for sfx in suffixes]
    try:
        yield fns
    finally:
        if  not keep_tmp():
            for fn in fns:
                if os.path.isfile(fn):
                    os.unlink(fn)

@contextlib.contextmanager
def tmp_dir(*args, **kwargs):
    """Create and return a temporary directory, which is cleaned up on context exit
    unless keep_tmp() is True."""
    try:
        name = tempfile.mkdtemp(*args, **kwargs)
        yield name
    finally:
        if keep_tmp():
            log.debug('keeping tempdir ' + name)
        else:
            shutil.rmtree(name)

def keep_tmp():
    """Whether to preserve temporary directories and files (useful during debugging).
    Return True if the environment variable VIRAL_NGS_TMP_DIRKEEP is set.
    """
    return 'VIRAL_NGS_TMP_DIRKEEP' in os.environ

def set_tmp_dir(name):
    proposed_prefix = ['tmp']
    if name:
        proposed_prefix.append(name)
    for e in ('LSB_JOBID', 'LSB_JOBINDEX', 'JOB_ID'):
        if e in os.environ:
            proposed_prefix.append(os.environ[e])
            break
    tempfile.tempdir = tempfile.mkdtemp(prefix='-'.join(proposed_prefix) + '-', dir=util.cmd.find_tmp_dir())
    os.environ['TMPDIR'] = tempfile.tempdir
    return tempfile.tempdir


def destroy_tmp_dir(tempdir=None):
    if not keep_tmp():
        if tempdir:
            shutil.rmtree(tempdir)
        elif tempfile.tempdir:
            shutil.rmtree(tempfile.tempdir)
    tempfile.tempdir = None


@contextlib.contextmanager
def fifo(num_pipes=1):
    pipe_dir = tempfile.mkdtemp()
    pipe_paths = []
    for i in range(num_pipes):
        pipe_path = os.path.join(pipe_dir, '{}.pipe'.format(i))
        os.mkfifo(pipe_path)
        pipe_paths.append(pipe_path)

    yield pipe_paths
    shutil.rmtree(pipe_dir)


def mkdir_p(dirpath):
    ''' Verify that the directory given exists, and if not, create it.
    '''
    try:
        os.makedirs(dirpath)
    except OSError as exc:  # Python >2.5
        if exc.errno == errno.EEXIST and os.path.isdir(dirpath):
            pass
        else:
            raise


def open_or_gzopen(fname, *opts):
    return fname.endswith('.gz') and gzip.open(fname, *opts) or open(fname, *opts)


def read_tabfile_dict(inFile):
    ''' Read a tab text file (possibly gzipped) and return contents as an
        iterator of dicts.
    '''
    with open_or_gzopen(inFile, 'rt') as inf:
        header = None
        for line in inf:
            row = [item.strip() for item in line.rstrip('\n').split('\t')]
            if line.startswith('#'):
                row[0] = row[0][1:]
                header = [item for item in row if len(item)]
            elif header is None:
                header = [item for item in row if len(item)]
            else:
                # if a row is longer than the header
                if len(row) > len(header):
                    # truncate the row to the header length, and only include extra items if they are not spaces
                    # (takes care of the case where the user may enter an extra space at the end of a row)
                    row = row[:len(header)] + [item for item in row[len(header):] if len(item)]
                assert len(header) == len(row)
                yield dict((k, v) for k, v in zip(header, row) if v)


def read_tabfile(inFile):
    ''' Read a tab text file (possibly gzipped) and return contents as an
        iterator of arrays.
    '''
    with open_or_gzopen(inFile, 'rt') as inf:
        for line in inf:
            if not line.startswith('#'):
                yield list(item.strip() for item in line.rstrip('\n').split('\t'))


def readFlatFileHeader(filename, headerPrefix='#', delim='\t'):
    with open_or_gzopen(filename, 'rt') as inf:
        header = inf.readline().rstrip('\n').split(delim)
    if header and header[0].startswith(headerPrefix):
        header[0] = header[0][len(headerPrefix):]
    return header


class FlatFileParser(object):
    ''' Generic flat file parser that parses tabular text input
    '''

    def __init__(self, lineIter=None, name=None, outType='dict',
                 readHeader=True, headerPrefix='#', delim='\t',
                 requireUniqueHeader=False):
        self.lineIter = lineIter
        self.header = None
        self.name = name
        self.headerPrefix = headerPrefix
        self.readHeader = readHeader
        self.delim = delim
        self.requireUniqueHeader = requireUniqueHeader
        self.line_num = 0
        assert outType in ('dict', 'arrayStrict', 'arrayLoose', 'both')
        self.outType = outType
        assert readHeader or outType in ('arrayStrict', 'arrayLoose')

    def __enter__(self):
        return self

    def __exit__(self, exc_type, exc_val, exc_tb):
        return 0

    def __iter__(self):
        assert self.lineIter
        for row in self.lineIter:
            out = self.parse(row)
            if out is not None:
                yield out

    def parse(self, row):
        self.line_num += 1
        try:
            line = row.rstrip('\n').split(self.delim)
            if self.readHeader:
                if self.headerPrefix and row.startswith(self.headerPrefix):
                    line[0] = line[0][len(self.headerPrefix):]
                    assert not (self.requireUniqueHeader and self.header)
                    self.parseHeader(line)
                    return None
                elif not self.header:
                    self.parseHeader(line)
                    return None
                else:
                    return self.parseRow(line)
            else:
                return self.parseRow(line)
        except Exception:
            template = "Exception parsing file at line {}. Line contents: '{}'"
            message = template.format(self.line_num, row)
            if self.name:
                log.exception("%s  File: %s", message, self.name)
            else:
                log.exception(message)
            raise

    def parseHeader(self, row):
        assert row
        self.header = row
        if self.outType != 'arrayLoose':
            assert len(row) == len(dict([(x, 0) for x in row]))

    def parseRow(self, row):
        assert self.outType == 'arrayLoose' or (self.header and len(self.header) == len(row))

        if self.outType == 'arrayLoose' or self.outType == 'arrayStrict':
            return row
        out = {self.header[i]: row[i] for i in range(len(self.header))}
        if self.outType == 'both':
            for i in range(len(self.header)):
                out[i] = row[i]
        return out


def fastaMaker(seqs, linewidth=60):
    assert linewidth > 0

    for idVal, seq in seqs:
        yield ">{}\n".format(idVal)

        while len(seq) > linewidth:
            line = seq[:linewidth]
            seq = seq[linewidth:]
            yield "{}\n".format(line)

        if seq:
            yield seq + "\n"


def makeFastaFile(seqs, outFasta):
    with open(outFasta, 'wt') as outf:
        for line in fastaMaker(seqs):
            outf.write(line)

    return outFasta


def concat(inputFilePaths, outputFilePath):
    '''
        This function creates an output file containing the
        lines present in the input files, in the order specified
        by the inputFilePaths list.
    '''
    with open(outputFilePath, 'w') as outfile:
        for filePath in inputFilePaths:
            with open(filePath) as infile:
                for line in infile:
                    outfile.write(line)


def download_file(uriToGet, dest, destFileName=None):
    destDir = os.path.realpath(os.path.expanduser(dest))

    req = urlopen(uriToGet)

    if not destFileName:
        m = re.search('filename="(?P<filename>.+)"', req.info()['Content-Disposition'])

        if m:
            destFileName = m.group("filename")
        else:
            destFileName = "file"

    destPath = os.path.join(destDir, destFileName)

    with open(destPath, "wb") as outf:
        while True:
            chunk = req.read(1024)
            if not chunk:
                break
            outf.write(chunk)

    return destPath


def webfile_readlines(uriToGet):

    for line in urlopen(uriToGet):  # .readlines():
        cleanedLine = line.decode("utf-8").strip()
        if len(cleanedLine) > 0:
            yield cleanedLine


def replace_in_file(filename, original, new):
    '''Replace the original string with new in file.

    Raises error if the original is not in the file.
    '''
    with open(filename) as f:
        s = f.read()
    if original not in s:
        raise StringNotFoundException("String '%s' not found." % s)
    s = s.replace(original, new)
    with open(filename, 'w') as f:
        f.write(s)


def cat(output_file, input_files):
    '''Cat list of input filenames to output filename.'''
    with open_or_gzopen(output_file, 'wb') as wfd:
        for f in input_files:
            with open_or_gzopen(f, 'rb') as fd:
                shutil.copyfileobj(fd, wfd, 1024*1024*10)


@contextlib.contextmanager
def temp_catted_files(input_files, suffix=None, prefix=None):
    '''Create a temporary file holding catted contents of input_files.'''
    fn = mkstempfname(suffix=suffix, prefix=prefix)
    try:
        cat(fn, input_files)
        yield fn
    finally:
        os.remove(fn)


def string_to_file_name(string_value):
    replacements_dict = {
        "\\": "-", # win directory separator
        "/": "-", # posix directory separator
        "^": "_", # caret
        "&": "_and_", # background
        "\"": "", # double quotes
        r"'": "", # single quotes
        r":": "_", # colon (problem for ntfs)
        r" ": "_", # spaces
        r"|": "-", # shouldn't confuse a vertical bar for a shell pipe
        r"!": ".", # not a bash operator
        r";": ".", # not a terminator
        r"?": "_", # could be mistaken for a wildcard
        r"*": "_", # could be mistaken for a wildcard
        r"`": "_", # no subshells
        r" -": "_-", # could be mistaken for an argument
        r" --": "_--", # could be mistaken for an argument
        r">": "_", # no redirect chars
        r"<": "_", # no redirect chars
        r"(": "__", # special character
        r")": "__", # special character
        r"\\x": "_", # hex char
        r"\\o": "_", # octal char
        #r"\\u": "", # unicode char
        #"": "", # other illegal strings to replace
    }

    # group of ascii control and non-printable characters
    control_chars = ''.join( map(chr, list(range(0,32)) + list(range(127,160)) ) )
    control_char_re = re.compile('[%s]' % re.escape(control_chars))
    string_value = control_char_re.sub("_", string_value)

    # replacements from the dictionary above
    strs_to_replace_re = re.compile(r'|'.join(re.escape(key) for key in replacements_dict.keys()))
    string_value = strs_to_replace_re.sub(lambda x: replacements_dict.get(x.group(), "_"), string_value)

    # condense runs of underscores
    double_underscore_re = re.compile(r'_{2,}')
    string_value = double_underscore_re.sub("_", string_value)

    # condense runs of dashes
    double_dash_re = re.compile(r'-{2,}')
    string_value = double_dash_re.sub("-", string_value)

    # remove leading or trailing periods (no hidden files (*NIX) or missing file extensions (NTFS))
    string_value = string_value.strip(".")

    return string_value

def grep_count(file_path, to_match, additional_flags=None, fixed_mode=True, starts_with=False):
    '''
        This uses grep for fast counting of strings in a file
    '''
    if not os.path.isfile(file_path) or os.path.getsize(file_path)==0:
        return 0

    env = os.environ.copy()
    env['LC_ALL'] = 'C' #use C locale rather than UTF8 for faster grep

    cmd = ["grep"]
    # '-c' returns the match count
    cmd.append("-c")
    if additional_flags:
        cmd.extend(additional_flags)

    # fixed mode cannot be used with starts_with, since it does not match regular expressions
    # only add the fixed_mode flag if we're not using starts_with
    if not starts_with:
        if fixed_mode:
            cmd.append("-F")
        cmd.append(to_match)
    else:
        cmd.append("^"+to_match)

    cmd.append(file_path)

    number_of_seqs = util.misc.run_and_print(cmd, silent=False, check=True, env=env)
    return int(number_of_seqs.stdout.decode("utf-8").rstrip(os.linesep))

def count_str_in_file(in_file, query_str, starts_with=False):
    if not os.path.isfile(in_file) or os.path.getsize(in_file)==0:
        return 0

    if in_file.endswith('.gz'):
        n = 0
        with gzip.open(in_file, 'rt') as inf:
            if starts_with:
                n = sum(1 for line in inf if line.startswith(query_str))
            else:
                n = sum(1 for line in inf if query_str in line)
        return n
    # use grep count for non-gzip files since it seems to be faster than native on Pythons <3.5
    else:
        return grep_count(in_file, query_str, starts_with=starts_with)

def fasta_length(fasta_path):
    '''
        Count number of records in fasta file
    '''
    return count_str_in_file(fasta_path, '>', starts_with=True)

def count_fastq_reads(inFastq):
    '''
        Count number of reads in fastq file
    '''
    n = line_count(inFastq)
    if n % 4 != 0:
        raise Exception("cannot count reads in a fastq with wrapped lines")
    return n // 4
    # unfortunately, both @ and + are potential quality characters and cannot be used in a
    # fastq counting approach....
    #return count_str_in_file(inFastq, '@', starts_with=True)

def line_count(infname):
    n = 0
    with open_or_gzopen(infname, 'rt') as inf:
        for line in inf:
            n += 1
    return n

def touch(fname, times=None):
    with open(fname, 'a'):
        os.utime(fname, times)

def make_empty(fname):
    '''Make `fname` a zero-length file with the current timestamp.'''
    with open(fname, 'w'):
        pass

def dump_file(fname, value):
    """store string in file"""
    with open(fname, 'w')  as out:
        out.write(str(value))

def slurp_file(fname, maxSizeMb=50):
    """Read entire file into one string.  If file is gzipped, uncompress it on-the-fly.  If file is larger
    than `maxSizeMb` megabytes, throw an error; this is to encourage proper use of iterators for reading
    large files.  If `maxSizeMb` is None or 0, file size is unlimited."""
    fileSize = os.path.getsize(fname)
    if maxSizeMb  and  fileSize > maxSizeMb*1024*1024:
        raise RuntimeError('Tried to slurp large file {} (size={}); are you sure?  Increase `maxSizeMb` param if yes'.
                           format(fname, fileSize))
    with open_or_gzopen(fname) as f:
        return f.read()

def is_broken_link(filename):
    # isfile() returns True if a file, or a working link
    if os.path.isfile(filename) or os.path.isdir(filename):
        return False
    # otherwise if this is a link
    if os.path.islink(filename):
        # os.path.exists() returns false in the case of broken symlinks
        return not os.path.exists(filename)
    return False


def find_broken_symlinks(rootdir, followlinks=False):
    """
        This function removes broken symlinks within a directory,
        doing the same in each child directory as well (though not following
        functional symlinks, unless they're directories and followlinks=True).
        @param followlinks: only applies to directory links as per os.walk
    """

    broken_links_to_remove = []

    # first check to see if the input is itself a broken link
    if is_broken_link(rootdir):
        broken_links_to_remove.append(rootdir.rstrip("/"))
    else:
        # otherwise traverse the directory hierarchy
        for rootpath, subfolders, files in os.walk(rootdir, followlinks=followlinks):
            for filename in files:
                fpath = os.path.join(rootpath, filename)
                if is_broken_link(fpath):
                    broken_links_to_remove.append(fpath.rstrip("/"))

    return broken_links_to_remove<|MERGE_RESOLUTION|>--- conflicted
+++ resolved
@@ -82,27 +82,6 @@
         resources = json.load(inf)
     return resources
 
-<<<<<<< HEAD
-def check_paths(read=(), write=()):
-    '''Check that we can read and write the specified files.  Throws an exception if any of the files
-    in `read` are not readable or any of the files specified in `write` are not writable.
-    `read` and `write` can be either single file names or sequences of file names.  Note: files in 
-    `write` will be overwritten and deleted as part of the check, unless they're also in `read`.'''
-    read = util.misc.make_seq(read)
-    for fname in read:
-        with open(fname):
-            pass
-
-    for fname in util.misc.make_seq(write):
-        if fname in read:
-            assert os.path.access(fname, os.W_OK)
-        else:
-            with open(fname, 'w'):
-                pass
-            os.unlink(fname)
-
-=======
->>>>>>> b2065add
 def mkstempfname(suffix='', prefix='tmp', directory=None, text=False):
     ''' There's no other one-liner way to securely ask for a temp file by
         filename only.  This calls mkstemp, which does what we want, except
