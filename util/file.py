'''This gives a number of useful quick methods for dealing with
tab-text files and gzipped files, as well as fasta files, plus
general file-handling routines.
'''

__author__ = "dpark@broadinstitute.org"

import codecs
import contextlib
import os
import gzip
import io
import tempfile
import subprocess
import shutil
import errno
import logging
import json
import sys
import io
import csv
import inspect
import tarfile
import atexit
import hashlib

import util.cmd
import util.misc

from Bio import SeqIO
from Bio.Seq import Seq
from Bio.SeqRecord import SeqRecord

# imports needed for download_file() and webfile_readlines()
import re
# since py3 split up urllib
try:
    from urllib.request import urlopen # pylint: disable=E0611
except ImportError:
    from urllib2 import urlopen

import pysam

log = logging.getLogger(__name__)


class StringNotFoundException(Exception):
    """When a substring is not found."""
    pass


def get_project_path():
    '''Return the absolute path of the top-level project, assumed to be the
       parent of the directory containing this script.'''
    # abspath converts relative to absolute path; expanduser interprets ~
    path = __file__  # path to this script
    path = os.path.expanduser(path)  # interpret ~
    path = os.path.abspath(path)  # convert to absolute path
    path = os.path.dirname(path)  # containing directory: util
    path = os.path.dirname(path)  # containing directory: main project dir
    return path


def get_build_path():
    '''Return absolute path of "build" directory'''
    return os.path.join(get_project_path(), 'tools', 'build')


def get_scripts_path():
    '''Return absolute path of "scripts" directory'''
    return os.path.join(get_project_path(), 'tools', 'scripts')


def get_binaries_path():
    '''Return absolute path of "binaries" directory'''
    return os.path.join(get_project_path(), 'tools', 'binaries')


def get_test_path():
    '''Return absolute path of "test" directory'''
    return os.path.join(get_project_path(), 'test')


def get_test_input_path(testClassInstance=None):
    '''Return the path to the directory containing input files for the specified
       test class
    '''
    if testClassInstance is not None:
        return os.path.join(get_test_path(), 'input', type(testClassInstance).__name__)
    else:
        return os.path.join(get_test_path(), 'input')


def get_resources():
    ''' Return the project resources dictionary '''
    jsonfile = os.path.join(get_project_path(), 'resources.json')
    with open(jsonfile, 'rt') as inf:
        resources = json.load(inf)
    return resources

def check_paths(read=(), write=(), read_and_write=()):
    '''Check that we can read and write the specified files, throw an exception if not.  Useful for checking
    error conditions early in the execution of a command.  Each arg can be a filename or iterable of filenames.
    '''
    read, write, read_and_write = map(util.misc.make_seq, (read, write, read_and_write))
    assert not (set(read) & set(write))
    assert not (set(read) & set(read_and_write))
    assert not (set(write) & set(read_and_write))

    for fname in read+read_and_write:
        with open(fname):
            pass

    for fname in write+read_and_write:
        if not os.path.exists(fname):
            with open(fname, 'w'):
                pass
            os.unlink(fname)
        else:
            if not (os.path.isfile(fname) and os.access(fname, os.W_OK)):
                raise PermissionError('Cannot write ' + fname)

def mkstempfname(suffix='', prefix='tmp', directory=None, text=False):
    ''' There's no other one-liner way to securely ask for a temp file by
        filename only.  This calls mkstemp, which does what we want, except
        that it returns an open file handle, which causes huge problems on NFS
        if we don't close it.  So close it first then return the name part only.
    '''
    fd, fn = tempfile.mkstemp(prefix=prefix, suffix=suffix, dir=directory, text=text)
    os.close(fd)
    return fn


@contextlib.contextmanager
def tempfname(*args, **kwargs):
    '''Create a tempfile name on context entry, delete the file (if it exists) on context exit.
    The file is kept for debugging purposes if the environment variable VIRAL_NGS_TMP_DIRKEEP is set.
    '''
    fn = mkstempfname(*args, **kwargs)
    try:
        yield fn
    finally:
        if os.path.isfile(fn) and not keep_tmp():
            os.unlink(fn)


@contextlib.contextmanager
def tempfnames(suffixes, *args, **kwargs):
    '''Create a set of tempfile names on context entry, delete the files (if they exist) on context exit.
    The files are kept for debugging purposes if the environment variable VIRAL_NGS_TMP_DIRKEEP is set.
    '''
    fns = [mkstempfname(sfx, *args, **kwargs) for sfx in suffixes]
    try:
        yield fns
    finally:
        if  not keep_tmp():
            for fn in fns:
                if os.path.isfile(fn):
                    os.unlink(fn)

@contextlib.contextmanager
def tmp_dir(*args, **kwargs):
    """Create and return a temporary directory, which is cleaned up on context exit
    unless keep_tmp() is True."""

    _args = inspect.getcallargs(tempfile.mkdtemp, *args, **kwargs)
    length_margin = 6
    for pfx_sfx in ('prefix', 'suffix'):
        if _args[pfx_sfx]:
            _args[pfx_sfx] = string_to_file_name(_args[pfx_sfx], file_system_path=_args['dir'], length_margin=length_margin)
            length_margin += len(_args[pfx_sfx].encode('utf-8'))

    name = None
    try:
        name = tempfile.mkdtemp(**_args)
        yield name
    finally:
        if name is not None:
            if keep_tmp():
                log.debug('keeping tempdir ' + name)
            else:
                shutil.rmtree(name, ignore_errors=True)

@contextlib.contextmanager
def pushd_popd(target_dir):
    '''Temporary change to the specified directory, restoring current directory on context exit.'''
    save_cwd = os.getcwd()
    save_env_pwd = os.environ['PWD']
    try:
        os.chdir(target_dir)
        os.environ['PWD'] = target_dir
        yield target_dir
    finally:
        os.chdir(save_cwd)
        os.environ['PWD'] = save_env_pwd

def keep_tmp():
    """Whether to preserve temporary directories and files (useful during debugging).
    Return True if the environment variable VIRAL_NGS_TMP_DIRKEEP is set.
    """
    return 'VIRAL_NGS_TMP_DIRKEEP' in os.environ

def set_tmp_dir(name):
    proposed_prefix = ['tmp']
    if name:
        proposed_prefix.append(name)
    for e in ('LSB_JOBID', 'LSB_JOBINDEX', 'JOB_ID'):
        if e in os.environ:
            proposed_prefix.append(os.environ[e])
            break
    tempfile.tempdir = tempfile.mkdtemp(prefix='-'.join(proposed_prefix) + '-', dir=util.cmd.find_tmp_dir())
    os.environ['TMPDIR'] = tempfile.tempdir
    return tempfile.tempdir


def destroy_tmp_dir(tempdir=None):
    if not keep_tmp():
        if tempdir:
            shutil.rmtree(tempdir)
        elif tempfile.tempdir:
            shutil.rmtree(tempfile.tempdir)
    tempfile.tempdir = None

def get_cache_dir(prefix='cache'):
    """Return a directory that can be used for caching information.  If VIRAL_NGS_CACHE_DIR environment variable is set, the cache
    can persist between command executions.

    See also: util.misc.memoize_persist
    """
    if 'VIRAL_NGS_CACHE_DIR' in os.environ:
        return os.environ['VIRAL_NGS_CACHE_DIR']
    cache_dir = tmp_dir(prefix=prefix).__enter__()
    atexit.register(shutil.rmtree, cache_dir, ignore_errors=True)
    return cache_dir

def extract_tarball(tarfile, out_dir=None, threads=None, compression='auto', pipe_hint=None):
    if not (tarfile == '-' or (os.path.exists(tarfile) and not os.path.isdir(tarfile))):
        raise Exception('file does not exist: %s' % tarfile)
    if out_dir is None:
        out_dir = tempfile.mkdtemp(prefix='extract_tarball-')
    else:
        util.file.mkdir_p(out_dir)
    assert compression in ('gz', 'bz2', 'lz4', 'zip', 'none', 'auto')
    if compression is 'auto':
        assert tarfile != '-' or pipe_hint, "cannot autodetect on stdin input unless pipe_hint provided"
        # auto-detect compression type based on file name
        if tarfile=='-':
            lower_fname = pipe_hint
        else:
            lower_fname = os.path.basename(tarfile).lower()
        if lower_fname.endswith('.tar'):
            compression = 'none'
        elif lower_fname.endswith('.zip'):
            compression = 'zip'
        elif lower_fname.endswith('.tgz') or lower_fname.endswith('.tar.gz'):
            compression = 'gz'
        elif lower_fname.endswith('.tar.lz4'):
            compression = 'lz4'
        elif lower_fname.endswith('.tar.bz2'):
            compression = 'bz2'
        else:
            raise Exception("unsupported file type: %s" % tarfile)

    if compression == 'zip':
        assert tarfile != '-'
        cmd = ['unzip', '-q', tarfile, '-d', out_dir]
        with open(os.devnull, 'w') as fnull:
            subprocess.check_call(cmd, stderr=fnull)
    else:
        if compression == 'gz':
            decompressor = ['pigz', '-dc', '-p', str(util.misc.sanitize_thread_count(threads))]
        elif compression == 'bz2':
            decompressor = ['lbzip2', '-dc', '-n', str(util.misc.sanitize_thread_count(threads))]
        elif compression == 'lz4':
            decompressor = ['lz4', '-d']
        elif compression == 'none':
            decompressor = ['cat']
        untar_cmd = ['tar', '-C', out_dir, '-x']
        if os.getuid() == 0:
            # GNU tar behaves differently when run as root vs normal user
            # we want normal user behavior always
            if 'GNU' in subprocess.check_output(['tar', '--version']).decode('UTF-8'):
                untar_cmd.append('--no-same-owner')
        log.debug("cat {} | {} | {}".format(tarfile, ' '.join(decompressor), ' '.join(untar_cmd)))
        with open(os.devnull, 'w') as fnull:
            if tarfile == '-':
                inf = None
            else:
                inf = open(tarfile, 'rb')
            decompress_proc = subprocess.Popen(decompressor,
                stdin=inf, stdout=subprocess.PIPE)
            untar_proc = subprocess.Popen(untar_cmd,
                stdin=decompress_proc.stdout) #, stderr=fnull)
            if untar_proc.wait():
                raise subprocess.CalledProcessError(untar_proc.returncode, untar_cmd)
            if decompress_proc.wait():
                raise subprocess.CalledProcessError(decompress_proc.returncode, decompressor)
            if inf is not None:
                inf.close()
        log.debug("completed unpacking of {} into {}".format(tarfile, out_dir))

    return out_dir


@contextlib.contextmanager
def fifo(num_pipes=1, names=None, name=None):
    pipe_dir = tempfile.mkdtemp()
    pipe_paths = []
    if name is not None:
        names = [name]
    if names:
        num_pipes = len(names)
    for i in range(num_pipes):
        if names is not None:
            fn = names[i]
        else:
            fn = '{}.pipe'.format(i)
        pipe_path = os.path.join(pipe_dir, fn)
        os.mkfifo(pipe_path)
        pipe_paths.append(pipe_path)

    if num_pipes == 1:
        yield pipe_paths[0]
    else:
        yield pipe_paths
    shutil.rmtree(pipe_dir)


def mkdir_p(dirpath):
    ''' Verify that the directory given exists, and if not, create it.
    '''
    try:
        os.makedirs(dirpath)
    except OSError as exc:  # Python >2.5
        if exc.errno == errno.EEXIST and os.path.isdir(dirpath):
            pass
        else:
            raise

def touch_p(path, times=None):
    '''Touch file, making parent directories if they don't exist.'''
    mkdir_p(os.path.dirname(path))
    touch(path, times=times)

def open_or_gzopen(fname, *opts, **kwargs):
    mode = 'r'
    open_opts = list(opts)
    assert type(mode) == str, "open mode must be of type str"

    # 'U' mode is deprecated in py3 and may be unsupported in future versions,
    # so use newline=None when 'U' is specified
    if len(open_opts) > 0:
        mode = open_opts[0]
        if sys.version_info[0] == 3:
            if 'U' in mode:
                if 'newline' not in kwargs:
                    kwargs['newline'] = None
                open_opts[0] = mode.replace("U","")

    # if this is a gzip file
    if fname.endswith('.gz'):
        # if text read mode is desired (by spec or default)
        if ('b' not in mode) and (len(open_opts)==0 or 'r' in mode):
            # if python 2
            if sys.version_info[0] == 2:
                # gzip.open() under py2 does not support universal newlines
                # so we need to wrap it with something that does
                # By ignoring errors in BufferedReader, errors should be handled by TextIoWrapper
                return io.TextIOWrapper(io.BufferedReader(gzip.open(fname)))

        # if 't' for text mode is not explicitly included,
        # replace "U" with "t" since under gzip "rb" is the
        # default and "U" depends on "rt"
        gz_mode = str(mode).replace("U","" if "t" in mode else "t")
        gz_opts = [gz_mode]+list(opts)[1:]
        return gzip.open(fname, *gz_opts, **kwargs)
    else:
        return open(fname, *open_opts, **kwargs)


def read_tabfile_dict(inFile, header_prefix="#", skip_prefix=None, rowcount_limit=None):
    ''' Read a tab text file (possibly gzipped) and return contents as an
        iterator of dicts.
    '''
    with open_or_gzopen(inFile, 'rU') as inf:
        header = None
        lines_read=0
        for line in inf:
            lines_read+=1
            row = [item.strip() for item in line.rstrip('\r\n').split('\t')]
            # skip empty lines/rows
            if len("".join(row)) == 0 or (skip_prefix and line.startswith(skip_prefix)):
                continue
            if line.startswith(header_prefix):
                row[0] = row[0][1:]
                header = [item for item in row if len(item)]
            elif header is None:
                header = [item for item in row if len(item)]
            else:
                # if a row is longer than the header
                if len(row) > len(header):
                    # truncate the row to the header length, and only include extra items if they are not spaces
                    # (takes care of the case where the user may enter an extra space at the end of a row)
                    row = row[:len(header)] + [item for item in row[len(header):] if len(item)]
                assert len(header) == len(row), "%s != %s" % (len(header), len(row))
                yield dict((k, v) for k, v in zip(header, row) if v)

            if rowcount_limit and lines_read==rowcount_limit:
                break


def read_tabfile(inFile):
    ''' Read a tab text file (possibly gzipped) and return contents as an
        iterator of arrays.
    '''
    with open_or_gzopen(inFile, 'rU') as inf:
        for line in inf:
            if not line.startswith('#'):
                yield list(item.strip() for item in line.rstrip('\r\n').split('\t'))


def readFlatFileHeader(filename, headerPrefix='#', delim='\t'):
    with open_or_gzopen(filename, 'rt') as inf:
        header = inf.readline().rstrip('\n').split(delim)
    if header and header[0].startswith(headerPrefix):
        header[0] = header[0][len(headerPrefix):]
    return header


class FlatFileParser(object):
    ''' Generic flat file parser that parses tabular text input
    '''

    def __init__(self, lineIter=None, name=None, outType='dict',
                 readHeader=True, headerPrefix='#', delim='\t',
                 requireUniqueHeader=False):
        self.lineIter = lineIter
        self.header = None
        self.name = name
        self.headerPrefix = headerPrefix
        self.readHeader = readHeader
        self.delim = delim
        self.requireUniqueHeader = requireUniqueHeader
        self.line_num = 0
        assert outType in ('dict', 'arrayStrict', 'arrayLoose', 'both')
        self.outType = outType
        assert readHeader or outType in ('arrayStrict', 'arrayLoose')

    def __enter__(self):
        return self

    def __exit__(self, exc_type, exc_val, exc_tb):
        return 0

    def __iter__(self):
        assert self.lineIter
        for row in self.lineIter:
            out = self.parse(row)
            if out is not None:
                yield out

    def parse(self, row):
        self.line_num += 1
        try:
            line = row.rstrip('\n').split(self.delim)
            if self.readHeader:
                if self.headerPrefix and row.startswith(self.headerPrefix):
                    line[0] = line[0][len(self.headerPrefix):]
                    assert not (self.requireUniqueHeader and self.header)
                    self.parseHeader(line)
                    return None
                elif not self.header:
                    self.parseHeader(line)
                    return None
                else:
                    return self.parseRow(line)
            else:
                return self.parseRow(line)
        except Exception:
            template = "Exception parsing file at line {}. Line contents: '{}'"
            message = template.format(self.line_num, row)
            if self.name:
                log.exception("%s  File: %s", message, self.name)
            else:
                log.exception(message)
            raise

    def parseHeader(self, row):
        assert row
        self.header = row
        if self.outType != 'arrayLoose':
            assert len(row) == len(dict([(x, 0) for x in row]))

    def parseRow(self, row):
        assert self.outType == 'arrayLoose' or (self.header and len(self.header) == len(row))

        if self.outType == 'arrayLoose' or self.outType == 'arrayStrict':
            return row
        out = {self.header[i]: row[i] for i in range(len(self.header))}
        if self.outType == 'both':
            for i in range(len(self.header)):
                out[i] = row[i]
        return out


def fastaMaker(seqs, linewidth=60):
    assert linewidth > 0

    for idVal, seq in seqs:
        yield ">{}\n".format(idVal)

        while len(seq) > linewidth:
            line = seq[:linewidth]
            seq = seq[linewidth:]
            yield "{}\n".format(line)

        if seq:
            yield seq + "\n"


def makeFastaFile(seqs, outFasta):
    with open(outFasta, 'wt') as outf:
        for line in fastaMaker(seqs):
            outf.write(line)

    return outFasta


def bam_is_sorted(bam_file_path):
    # Should perhaps be in samtools.py once it moves to pysam
    samfile = pysam.AlignmentFile(bam_file_path, "rb", check_sq=False)
    if "HD" in samfile.header and "SO" in samfile.header["HD"]:
        return samfile.header["HD"]["SO"] in ("coordinate") # also: "queryname"
    else:
        raise KeyError("Could not locate the SO field in the SAM/BAM file header.")


def concat(inputFilePaths, outputFilePath, append=False):
    '''
        This function creates an output file containing the
        lines present in the input file(s), in the order specified
        by the inputFilePaths list.  If `append` is True,
        appends to the output file instead of overwriting it.
    '''
    with open(outputFilePath, 'a' if append else 'w') as outfile:
        for filePath in util.misc.make_seq(inputFilePaths):
            with open(filePath) as infile:
                for line in infile:
                    outfile.write(line)


def download_file(uriToGet, dest, destFileName=None):
    destDir = os.path.realpath(os.path.expanduser(dest))

    req = urlopen(uriToGet)

    if not destFileName:
        m = re.search('filename="(?P<filename>.+)"', req.info()['Content-Disposition'])

        if m:
            destFileName = m.group("filename")
        else:
            destFileName = "file"

    destPath = os.path.join(destDir, destFileName)

    with open(destPath, "wb") as outf:
        while True:
            chunk = req.read(1024)
            if not chunk:
                break
            outf.write(chunk)

    return destPath


def webfile_readlines(uriToGet):

    for line in urlopen(uriToGet):  # .readlines():
        cleanedLine = line.decode("utf-8").strip()
        if len(cleanedLine) > 0:
            yield cleanedLine


def replace_in_file(filename, original, new):
    '''Replace the original string with new in file.

    Raises error if the original is not in the file.
    '''
    with open(filename) as f:
        s = f.read()
    if original not in s:
        raise StringNotFoundException("String '%s' not found." % s)
    s = s.replace(original, new)
    with open(filename, 'w') as f:
        f.write(s)


def cat(output_file, input_files):
    '''Cat list of input filenames to output filename.'''
    with open_or_gzopen(output_file, 'wb') as wfd:
        for f in input_files:
            with open_or_gzopen(f, 'rb') as fd:
                shutil.copyfileobj(fd, wfd, 1024*1024*10)


@contextlib.contextmanager
def temp_catted_files(input_files, suffix=None, prefix=None):
    '''Create a temporary file holding catted contents of input_files.'''
    fn = mkstempfname(suffix=suffix, prefix=prefix)
    try:
        cat(fn, input_files)
        yield fn
    finally:
        os.remove(fn)

def _get_pathconf(file_system_path, param_suffix, default):
    """Return a pathconf parameter value for a filesystem.
    """
    param_str = [s for s in os.pathconf_names if s.endswith(param_suffix)]
    if len(param_str) == 1:
        try:
            return os.pathconf(file_system_path, param_str[0])
        except OSError:
            pass
    return default

def max_file_name_length(file_system_path):
    """Return the maximum valid length of a filename (path component) on the given filesystem."""
    return _get_pathconf(file_system_path, '_NAME_MAX', 80)-1

def max_path_length(file_system_path):
    """Return the maximum valid length of a path on the given filesystem."""
    return _get_pathconf(file_system_path, '_PATH_MAX', 255)-1

def string_to_file_name(string_value, file_system_path=None, length_margin=0):
    """Constructs a valid file name from a given string, replacing or deleting invalid characters.
    If `file_system_path` is given, makes sure the file name is valid on that file system.
    If `length_margin` is given, ensure a string that long can be added to filename without breaking length limits.
    """
    replacements_dict = {
        "\\": "-", # win directory separator
        "/": "-", # posix directory separator
        os.sep: "-", # directory separator
        "^": "_", # caret
        "&": "_and_", # background
        "\"": "", # double quotes
        r"'": "", # single quotes
        r":": "_", # colon (problem for ntfs)
        r" ": "_", # spaces
        r"|": "-", # shouldn't confuse a vertical bar for a shell pipe
        r"!": ".", # not a bash operator
        r";": ".", # not a terminator
        r"?": "_", # could be mistaken for a wildcard
        r"*": "_", # could be mistaken for a wildcard
        r"`": "_", # no subshells
        r" -": "_-", # could be mistaken for an argument
        r" --": "_--", # could be mistaken for an argument
        r">": "_", # no redirect chars
        r"<": "_", # no redirect chars
        r"(": "__", # special character
        r")": "__", # special character
        r"\\x": "_", # hex char
        r"\\o": "_", # octal char
        #r"\\u": "", # unicode char
        #"": "", # other illegal strings to replace
    }

    # group of ascii control and non-printable characters
    control_chars = ''.join( map(chr, list(range(0,32)) + list(range(127,160)) ) )
    control_char_re = re.compile('[%s]' % re.escape(control_chars))
    string_value = control_char_re.sub("_", string_value)

    # replacements from the dictionary above
    strs_to_replace_re = re.compile(r'|'.join(re.escape(key) for key in replacements_dict.keys()))
    string_value = strs_to_replace_re.sub(lambda x: replacements_dict.get(x.group(), "_"), string_value)

    # condense runs of underscores
    double_underscore_re = re.compile(r'_{2,}')
    string_value = double_underscore_re.sub("_", string_value)

    # condense runs of dashes
    double_dash_re = re.compile(r'-{2,}')
    string_value = double_dash_re.sub("-", string_value)

    # remove leading or trailing periods (no hidden files (*NIX) or missing file extensions (NTFS))
    string_value = string_value.strip(".")

    # comply with file name length limits
    if file_system_path is not None:
        max_len = max(1, max_file_name_length(file_system_path) - length_margin)
        string_value = string_value[:max_len]
        while len(string_value.encode('utf-8')) > max_len:
            string_value = string_value[:-1]

    # ensure all the character removals did not make the name empty
    string_value = string_value or '_'

    return string_value

def grep_count(file_path, to_match, additional_flags=None, fixed_mode=True, starts_with=False):
    '''
        This uses grep for fast counting of strings in a file
    '''
    if not os.path.isfile(file_path) or os.path.getsize(file_path)==0:
        return 0

    env = os.environ.copy()
    env['LC_ALL'] = 'C' #use C locale rather than UTF8 for faster grep

    cmd = ["grep"]
    # '-c' returns the match count
    cmd.append("-c")
    if additional_flags:
        cmd.extend(additional_flags)

    # fixed mode cannot be used with starts_with, since it does not match regular expressions
    # only add the fixed_mode flag if we're not using starts_with
    if not starts_with:
        if fixed_mode:
            cmd.append("-F")
        cmd.append(to_match)
    else:
        cmd.append("^"+to_match)

    cmd.append(file_path)

    number_of_seqs = util.misc.run_and_print(cmd, silent=False, check=True, env=env)
    return int(number_of_seqs.stdout.decode("utf-8").rstrip(os.linesep))

# used by count_and_sort_barcodes
def count_occurrences_in_tsv(filePath, col=0, noise_chr='.', delimiter='\t', include_noise=False):
    file_occurrence_counts = {}
    with open(filePath) as infile:
        for row in csv.reader(infile, delimiter=delimiter):
            if noise_chr not in row[col] or include_noise:
                file_occurrence_counts[row[col]] = file_occurrence_counts.get(row[col], 0) + 1
    return file_occurrence_counts

def count_str_in_file(in_file, query_str, starts_with=False):
    if not os.path.isfile(in_file) or os.path.getsize(in_file)==0:
        return 0

    if in_file.endswith('.gz'):
        n = 0
        with gzip.open(in_file, 'rt') as inf:
            if starts_with:
                n = sum(1 for line in inf if line.startswith(query_str))
            else:
                n = sum(1 for line in inf if query_str in line)
        return n
    # use grep count for non-gzip files since it seems to be faster than native on Pythons <3.5
    else:
        return grep_count(in_file, query_str, starts_with=starts_with)

def fasta_length(fasta_path):
    '''
        Count number of records in fasta file
    '''
    return count_str_in_file(fasta_path, '>', starts_with=True)

def count_fastq_reads(inFastq):
    '''
        Count number of reads in fastq file
    '''
    n = line_count(inFastq)
    if n % 4 != 0:
        raise Exception("cannot count reads in a fastq with wrapped lines")
    return n // 4
    # unfortunately, both @ and + are potential quality characters and cannot be used in a
    # fastq counting approach....
    #return count_str_in_file(inFastq, '@', starts_with=True)

def line_count(infname):
    n = 0
    with open_or_gzopen(infname, 'rt') as inf:
        for line in inf:
            n += 1
    return n

def touch(fname, times=None):
    with open(fname, 'a'):
        os.utime(fname, times)

def make_empty(fname):
    '''Make `fname` a zero-length file with the current timestamp.'''
    with open(fname, 'w'):
        pass

def dump_file(fname, value):
    """store string in file"""
    with open(fname, 'w')  as out:
        out.write(str(value))

def slurp_file(fname, maxSizeMb=50):
    """Read entire file into one string.  If file is gzipped, uncompress it on-the-fly.  If file is larger
    than `maxSizeMb` megabytes, throw an error; this is to encourage proper use of iterators for reading
    large files.  If `maxSizeMb` is None or 0, file size is unlimited."""
    fileSize = os.path.getsize(fname)
    if maxSizeMb  and  fileSize > maxSizeMb*1024*1024:
        raise RuntimeError('Tried to slurp large file {} (size={}); are you sure?  Increase `maxSizeMb` param if yes'.
                           format(fname, fileSize))
    with open_or_gzopen(fname) as f:
        return f.read()

def is_broken_link(filename):
    # isfile() returns True if a file, or a working link
    if os.path.isfile(filename) or os.path.isdir(filename):
        return False
    # otherwise if this is a link
    if os.path.islink(filename):
        # os.path.exists() returns false in the case of broken symlinks
        return not os.path.exists(filename)
    return False


def find_broken_symlinks(rootdir, followlinks=False):
    """
        This function removes broken symlinks within a directory,
        doing the same in each child directory as well (though not following
        functional symlinks, unless they're directories and followlinks=True).
        @param followlinks: only applies to directory links as per os.walk
    """

    broken_links_to_remove = []

    # first check to see if the input is itself a broken link
    if is_broken_link(rootdir):
        broken_links_to_remove.append(rootdir.rstrip("/"))
    else:
        # otherwise traverse the directory hierarchy
        for rootpath, subfolders, files in os.walk(rootdir, followlinks=followlinks):
            for filename in files:
                fpath = os.path.join(rootpath, filename)
                if is_broken_link(fpath):
                    broken_links_to_remove.append(fpath.rstrip("/"))

    return broken_links_to_remove


def join_paired_fastq(input_fastqs, output_format='fastq', num_n=None):
    '''Join paired/interleaved fastq(s) into single reads connected by Ns'''
    assert output_format in ('fastq', 'fasta')
    num_n = num_n or 31

    if len(input_fastqs) > 1:
        f1 = SeqIO.parse(input_fastqs[0], 'fastq')
        f2 = SeqIO.parse(input_fastqs[1], 'fastq')
        records = zip(f1, f2)
    else:
        if input_fastqs[0] == '-':
            input_fastqs[0] = sys.stdin
        records = util.misc.batch_iterator(SeqIO.parse(input_fastqs[0], 'fastq'), 2)
    for r1, r2 in records:
        if r1.id.endswith('/1'):
            rid = r1.id[:-2]
        else:
            rid = r1.id
        jseq = Seq(str(r1.seq) + 'N' * num_n + str(r2.seq))
        labbrevs = None
        if output_format == 'fastq':
            # Illumina quality score of 2 indicates unreliable base
            labbrevs = {
                'phred_quality': r1.letter_annotations['phred_quality'] + [2] * num_n + r2.letter_annotations['phred_quality']
            }
        rec = SeqRecord(jseq, id=rid, description='', letter_annotations=labbrevs)
        yield rec

def uncompressed_file_type(fname):
    """Return the original file extension of either a compressed or an uncompressed file."""
    base, ext = os.path.splitext(fname)
    if ext in ('.gz', '.bz2'):
        base, ext = os.path.splitext(base)
    return ext

def repack_tarballs(out_compressed_tarball,
                    input_compressed_tarballs,
                    extract_to_disk_path=None,
                    extract_numeric_owner=False,
                    avoid_disk_roundtrip=True,
                    ignore_zeros=True,
                    pipe_hint_in=None,
                    pipe_hint_out=None,
                    threads=None):
    threads = util.misc.sanitize_thread_count(threads)

    def choose_compressor(filepath, threads=8):
        return_obj = {}
        filepath = filepath.lower()
        if re.search(r'(\.?tgz|\.?gz)$', filepath):
            compressor = 'pigz {threads}'.format(threads="-p "+str(threads) if threads else "").split()
            return_obj["decompress_cmd"] = compressor + ["-dc"]
            return_obj["compress_cmd"] = compressor + ["-c"]
        elif re.search(r'\.?bz2$', filepath):
            compressor = 'lbzip2 {threads}'.format(threads="-n "+str(threads) if threads else "").split()
            return_obj["decompress_cmd"] = compressor + ["-dc"]
            return_obj["compress_cmd"] = compressor + ["-c"]
        elif re.search(r'\.?lz4$', filepath):
            compressor = ['lz4']
            return_obj["decompress_cmd"] = compressor + ["-dc"]
            return_obj["compress_cmd"] = compressor + ["-c"]
        elif re.search(r'\.?tar$', filepath):
            compressor = ['cat']
            return_obj["decompress_cmd"] = compressor
            return_obj["compress_cmd"] = compressor
        else:
            raise IOError("An input file of unknown type was provided: %s" % filepath)
        return return_obj

    class FileDiverter(object):
        """
            This reads bytes from a TarInfo file stream, writes them to a disk file
            and returns the buffered bytes as they are read
        """
        def __init__(self, fileinfo, fileobj, written_mirror_file=None, extract_numeric_owner=False):
            self.written_mirror_file = open(written_mirror_file,"wb")
            self.fileinfo = fileinfo
            self.fileobj = fileobj
            self.extract_numeric_owner = extract_numeric_owner

        def __del__(self):
            self.written_mirror_file.close()

            tar_in.chown(self.fileinfo, self.written_mirror_file.name, self.extract_numeric_owner)
            if not self.fileinfo.issym():
                tar_in.chmod(self.fileinfo, self.written_mirror_file.name)
                tar_in.utime(self.fileinfo, self.written_mirror_file.name)

        def read(self, size):
            assert size is not None

            buf = self.fileobj.read(size)
            self.written_mirror_file.write(buf)
            return buf

    if extract_to_disk_path and not os.path.isdir(extract_to_disk_path):
        mkdir_p(extract_to_disk_path)

    if out_compressed_tarball == "-":
        if not pipe_hint_out:
            raise IOError("cannot autodetect compression for stdoud unless pipeOutHint provided")
        compressor = choose_compressor(pipe_hint_out)["compress_cmd"]
        outfile = None
    else:
        compressor =choose_compressor(out_compressed_tarball)["compress_cmd"]
        outfile = open(out_compressed_tarball, "w")

    out_compress_ps = subprocess.Popen(compressor, stdout=sys.stdout if out_compressed_tarball == "-" else outfile, stdin=subprocess.PIPE)

    tar_out = tarfile.open(fileobj=out_compress_ps.stdin, mode="w|")

    for in_compressed_tarball in input_compressed_tarballs:
        if in_compressed_tarball != "-":
            pigz_ps = subprocess.Popen(choose_compressor(in_compressed_tarball)["decompress_cmd"] + [in_compressed_tarball], stdout=subprocess.PIPE)
        else:
            if not pipe_hint_in:
                raise IOError("cannot autodetect compression for stdin unless pipeInHint provided")
            pigz_ps = subprocess.Popen(choose_compressor(pipe_hint_in)["decompress_cmd"] + [in_compressed_tarball], stdout=subprocess.PIPE, stdin=sys.stdin)
        tar_in = tarfile.open(fileobj=pigz_ps.stdout, mode="r|", ignore_zeros=True)

        fileinfo = tar_in.next()
        while fileinfo is not None:
            if extract_to_disk_path:
                target_path = os.path.normpath(os.path.join(extract_to_disk_path, fileinfo.name).rstrip("/"))
                containing_path = os.path.dirname(target_path)
                mkdir_p(containing_path)

                if avoid_disk_roundtrip and fileinfo.isreg():
                    # avoid disk round trip for regular files (don't re-read from disk to write to new tar)
                    fileobj = tar_in.extractfile(fileinfo)
                    tar_out.addfile(fileinfo, fileobj=FileDiverter(fileinfo, fileobj, written_mirror_file=target_path))
                else:
                    # write  to disk, add to new tarball from disk
                    outfile = tar_in.extract(fileinfo, path=extract_to_disk_path)
                    with pushd_popd(extract_to_disk_path):
                        tar_out.add(fileinfo.name)
            else:
                # if we're not extracting to disk, stream directly between tarballs
                fileobj = tar_in.extractfile(fileinfo)
                tar_out.addfile(fileinfo, fileobj=fileobj)

            fileinfo = tar_in.next()
        pigz_ps.wait()
        tar_in.close()
        if pigz_ps.returncode != 0:
            raise subprocess.CalledProcessError(pigz_ps.returncode, "Call error %s" % pigz_ps.returncode)

    tar_out.close()
    out_compress_ps.stdin.close()
    out_compress_ps.wait()
    if out_compress_ps.returncode != 0:
        raise subprocess.CalledProcessError(out_compress_ps.returncode, "Call error %s" % out_compress_ps.returncode)

    if outfile is not None:
<<<<<<< HEAD
        outfile.close()

def md5_for_file(fname):
    """Compute MD5 hash for the contents of the file `fname`.  Return it as an uppercase hex digest."""
    hash_md5 = hashlib.md5()
    with open(fname, "rb") as f:
        for chunk in iter(lambda: f.read(4096), b""):
            hash_md5.update(chunk)
    return hash_md5.hexdigest().upper()

def replace_ext(fname, new_ext):
    """Replace file extension of `fname` with `new_ext`."""
    return os.path.splitext(fname)[0] + new_ext
=======
        outfile.close()
>>>>>>> cef2e53c
<|MERGE_RESOLUTION|>--- conflicted
+++ resolved
@@ -992,7 +992,6 @@
         raise subprocess.CalledProcessError(out_compress_ps.returncode, "Call error %s" % out_compress_ps.returncode)
 
     if outfile is not None:
-<<<<<<< HEAD
         outfile.close()
 
 def md5_for_file(fname):
@@ -1005,7 +1004,4 @@
 
 def replace_ext(fname, new_ext):
     """Replace file extension of `fname` with `new_ext`."""
-    return os.path.splitext(fname)[0] + new_ext
-=======
-        outfile.close()
->>>>>>> cef2e53c
+    return os.path.splitext(fname)[0] + new_ext