--- conflicted
+++ resolved
@@ -78,7 +78,7 @@
         if len(cleanedLine) > 0:
             yield cleanedLine
 
-<<<<<<< HEAD
+
 def cfg_dir(cfg_names):
     """Construct a path from components defined in the config file.
 
@@ -88,7 +88,7 @@
     """
 
     return os.path.join(*[config.get(c) for c in cfg_names.split()])
-=======
+
 def process_cfg_includes(cfg, seen=None, std_include=None):
     '''Add bindings from any (nested) config includes'''
     print('process_cfg_includes: cfg={} seen={} std_include={}'.format(cfg, seen, std_include))
@@ -129,4 +129,4 @@
     with open(f) as cfg_f:
         return process_cfg_includes(yaml.safe_load(cfg_f) or dict(), seen)
 
->>>>>>> 59896a81
+
