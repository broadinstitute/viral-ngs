
task plot_coverage {
  # TO DO: add a BWA option
  # TO DO: make GATK indel-realigner optional
  String sample_name

  File assembly_fasta
  File reads_unmapped_bam

  File gatk_jar
  File? novocraft_license

  String? aligner="novoalign" # novoalign or bwa
  String? aligner_options="-r Random -l 40 -g 40 -x 20 -t 100 -k"

  Boolean? skip_mark_dupes=false
  Boolean? plot_only_non_duplicates=false

  command {
    set -ex -o pipefail

    # prep GATK
    mkdir gatk
    if [[ ${gatk_jar} == *.tar.bz2 ]]; then
      tar -xjvof ${gatk_jar} -C gatk
    else
      ln -s ${gatk_jar} gatk/GenomeAnalysisTK.jar
    fi

    cp ${assembly_fasta} assembly.fasta
    read_utils.py novoindex assembly.fasta --loglevel=DEBUG
    read_utils.py index_fasta_picard assembly.fasta --loglevel=DEBUG
    read_utils.py index_fasta_samtools assembly.fasta --loglevel=DEBUG

    read_utils.py align_and_fix \
      ${reads_unmapped_bam} \
      assembly.fasta \
      --outBamAll ${sample_name}.all.bam \
      --outBamFiltered ${sample_name}.mapped.bam \
      --GATK_PATH gatk/ \
      --aligner ${aligner} \
      --aligner_options "${aligner_options}" \
      ${true='--skipMarkDupes' false="" skip_mark_dupes} \
      --JVMmemory=3g \
      --loglevel=DEBUG

    samtools index ${sample_name}.mapped.bam

    # collect figures of merit
    grep -v '^>' assembly.fasta | tr -d '\n' | wc -c | tee assembly_length
    grep -v '^>' assembly.fasta | tr -d '\nNn' | wc -c | tee assembly_length_unambiguous
    samtools view -c ${sample_name}.mapped.bam | tee reads_aligned
    # report only primary alignments 260=exclude unaligned reads and secondary mappings
    samtools view -h -F 260 ${sample_name}.all.bam | samtools flagstat - | tee ${sample_name}.all.bam.flagstat.txt
    grep properly ${sample_name}.all.bam.flagstat.txt | cut -f 1 -d ' ' | tee read_pairs_aligned
    samtools view ${sample_name}.mapped.bam | cut -f10 | tr -d '\n' | wc -c | tee bases_aligned
    #echo $(( $(cat bases_aligned) / $(cat assembly_length) )) | tee mean_coverage
    python -c "print (float("`cat bases_aligned`")/"`cat assembly_length`") if "`cat assembly_length`">0 else 0" > mean_coverage

    # fastqc mapped bam
    reports.py fastqc ${sample_name}.mapped.bam ${sample_name}.mapped_fastqc.html

    PLOT_DUPE_OPTION=""
    if [[ "${skip_mark_dupes}" != "true" ]]; then
      PLOT_DUPE_OPTION="${true='--plotOnlyNonDuplicates' false="" plot_only_non_duplicates}"
    fi

    # plot coverage
    if [ $(cat reads_aligned) != 0 ]; then
      reports.py plot_coverage \
        ${sample_name}.mapped.bam \
        ${sample_name}.coverage_plot.pdf \
        --plotFormat pdf \
        --plotWidth 1100 \
        --plotHeight 850 \
        --plotDPI 100 \
        $PLOT_DUPE_OPTION \
        --plotTitle "${sample_name} coverage plot" \
        --loglevel=DEBUG
    else
      touch ${sample_name}.coverage_plot.pdf
    fi
  }

  output {
    File   aligned_bam                 = "${sample_name}.all.bam"
    File   aligned_bam_idx             = "${sample_name}.all.bai"
    File   aligned_bam_flagstat        = "${sample_name}.all.bam.flagstat.txt"
    File   aligned_only_reads_bam      = "${sample_name}.mapped.bam"
    File   aligned_only_reads_bam_idx  = "${sample_name}.mapped.bai"
    File   aligned_only_reads_fastqc   = "${sample_name}.mapped_fastqc.html"
    File   coverage_plot               = "${sample_name}.coverage_plot.pdf"
    Int    assembly_length             = read_int("assembly_length")
    Int    assembly_length_unambiguous = read_int("assembly_length_unambiguous")
    Int    reads_aligned               = read_int("reads_aligned")
    Int    read_pairs_aligned          = read_int("read_pairs_aligned")
    Int    bases_aligned               = read_int("bases_aligned")
    Float  mean_coverage               = read_float("mean_coverage")
    String viralngs_version            = "viral-ngs_version_unknown"
  }

  runtime {
    docker: "quay.io/broadinstitute/viral-ngs"
    memory: "3500 MB"
    cpu: 4
    dx_instance_type: "mem1_ssd1_x8"
  }
}


task coverage_report {
  Array[File]+ mapped_bams
  Array[File]  mapped_bam_idx # optional.. speeds it up if you provide it, otherwise we auto-index
  String       out_report_name="coverage_report.txt"

  command {
    reports.py coverage_only \
      ${sep=' ' mapped_bams} \
      ${out_report_name} \
      --loglevel DEBUG
  }

  output {
    File  coverage_report = "${out_report_name}"
  }

  runtime {
    docker: "quay.io/broadinstitute/viral-ngs"
    memory: "2000 MB"
    cpu: 2
    dx_instance_type: "mem1_ssd2_x4"
  }
}


task fastqc {
  File reads_bam

  String reads_basename=basename(reads_bam, ".bam")

  command {
    set -ex -o pipefail
    reports.py fastqc ${reads_bam} ${reads_basename}_fastqc.html
  }

  output {
    File   fastqc_html      = "${reads_basename}_fastqc.html"
    String viralngs_version = "viral-ngs_version_unknown"
  }

  runtime {
    memory: "2 GB"
    cpu: 1
    docker: "quay.io/broadinstitute/viral-ngs"
    dx_instance_type: "mem1_ssd1_x4"
  }
}


task spikein_report {
  File  reads_bam
  File  spikein_db
  Int?  minScoreToFilter = 60
  Int?  topNHits = 3

  String reads_basename=basename(reads_bam, ".bam")

  command {
    set -ex -o pipefail

    ln -s ${reads_bam} ${reads_basename}.bam
    read_utils.py bwamem_idxstats \
      ${reads_basename}.bam \
      ${spikein_db} \
      --outStats ${reads_basename}.spike_count.txt.unsorted \
      --minScoreToFilter=${minScoreToFilter} \
      --loglevel=DEBUG

      sort -b -r -n -k3 ${reads_basename}.spike_count.txt.unsorted > ${reads_basename}.spike_count.txt
      head -n ${topNHits} ${reads_basename}.spike_count.txt > ${reads_basename}.spike_count.top_${topNHits}_hits.txt
  }

  output {
    File   report           = "${reads_basename}.spike_count.txt"
    File   report_top_hits  = "${reads_basename}.spike_count.top_${topNHits}_hits.txt"
    String viralngs_version = "viral-ngs_version_unknown"
  }

  runtime {
    memory: "3 GB"
    cpu: 2
    docker: "quay.io/broadinstitute/viral-ngs"
    dx_instance_type: "mem1_ssd1_x4"
  }
}

<<<<<<< HEAD
task spikein_summary {
  Array[File]+  spikein_count_txt

  command {
    set -ex -o pipefail

    mkdir spike_summaries
    cp ${sep=' ' spikein_count_txt} spike_summaries/

    reports.py aggregate_spike_count spike_summaries/ spikein_summary.tsv \
=======
task aggregate_metagenomics_reports {
  Array[File]+ kraken_summary_reports 
  String     aggregate_taxon_heading_space_separated  = "Viruses" # The taxonomic heading to analyze. More than one can be specified.
  String     aggregate_taxlevel_focus                 = "species" # species,genus,family,order,class,phylum,kingdom,superkingdom
  Int?       aggregate_top_N_hits                     = 5 # only include the top N hits from a given sample in the aggregte report

  String aggregate_taxon_heading = sub(aggregate_taxon_heading_space_separated, " ", "_") # replace spaces with underscores for use in filename
  
  command {
    set -ex -o pipefail

    metagenomics.py taxlevel_summary \
      ${sep=' ' kraken_summary_reports} \
      --csvOut aggregate_taxa_summary_${aggregate_taxon_heading}_by_${aggregate_taxlevel_focus}_top_${aggregate_top_N_hits}_by_sample.csv \
      --noHist \
      --taxHeading ${aggregate_taxon_heading_space_separated} \
      --taxlevelFocus ${aggregate_taxlevel_focus} \
      --zeroFill --includeRoot --topN ${aggregate_top_N_hits} \
>>>>>>> 0540c033
      --loglevel=DEBUG
  }

  output {
<<<<<<< HEAD
    File   spikein_summary  = "spikein_summary.tsv"
    String viralngs_version = "viral-ngs_version_unknown"
  }

  runtime {
    memory: "3 GB"
    cpu: 2
    docker: "quay.io/broadinstitute/viral-ngs"
    dx_instance_type: "mem1_ssd1_x4"
=======
    File krakenuniq_aggregate_taxlevel_summary = "aggregate_taxa_summary_${aggregate_taxon_heading}_by_${aggregate_taxlevel_focus}_top_${aggregate_top_N_hits}_by_sample.csv"
  }

  runtime {
    docker: "quay.io/broadinstitute/viral-ngs"
    memory: "4 GB"
    cpu: 1
    dx_instance_type: "mem1_ssd2_x2"
    preemptible: 0
>>>>>>> 0540c033
  }
}
<|MERGE_RESOLUTION|>--- conflicted
+++ resolved
@@ -194,7 +194,6 @@
   }
 }
 
-<<<<<<< HEAD
 task spikein_summary {
   Array[File]+  spikein_count_txt
 
@@ -205,7 +204,22 @@
     cp ${sep=' ' spikein_count_txt} spike_summaries/
 
     reports.py aggregate_spike_count spike_summaries/ spikein_summary.tsv \
-=======
+      --loglevel=DEBUG
+  }
+
+  output {
+    File   spikein_summary  = "spikein_summary.tsv"
+    String viralngs_version = "viral-ngs_version_unknown"
+  }
+
+  runtime {
+    memory: "3 GB"
+    cpu: 2
+    docker: "quay.io/broadinstitute/viral-ngs"
+    dx_instance_type: "mem1_ssd1_x4"
+  }
+}
+
 task aggregate_metagenomics_reports {
   Array[File]+ kraken_summary_reports 
   String     aggregate_taxon_heading_space_separated  = "Viruses" # The taxonomic heading to analyze. More than one can be specified.
@@ -224,22 +238,10 @@
       --taxHeading ${aggregate_taxon_heading_space_separated} \
       --taxlevelFocus ${aggregate_taxlevel_focus} \
       --zeroFill --includeRoot --topN ${aggregate_top_N_hits} \
->>>>>>> 0540c033
-      --loglevel=DEBUG
-  }
-
-  output {
-<<<<<<< HEAD
-    File   spikein_summary  = "spikein_summary.tsv"
-    String viralngs_version = "viral-ngs_version_unknown"
-  }
-
-  runtime {
-    memory: "3 GB"
-    cpu: 2
-    docker: "quay.io/broadinstitute/viral-ngs"
-    dx_instance_type: "mem1_ssd1_x4"
-=======
+      --loglevel=DEBUG
+  }
+
+  output {
     File krakenuniq_aggregate_taxlevel_summary = "aggregate_taxa_summary_${aggregate_taxon_heading}_by_${aggregate_taxlevel_focus}_top_${aggregate_top_N_hits}_by_sample.csv"
   }
 
@@ -249,6 +251,5 @@
     cpu: 1
     dx_instance_type: "mem1_ssd2_x2"
     preemptible: 0
->>>>>>> 0540c033
-  }
-}
+  }
+}