--- conflicted
+++ resolved
@@ -8,13 +8,10 @@
 if [[ ( -n $TRAVIS_PULL_REQUEST && $TRAVIS_PULL_REQUEST != "false" ) || $TRAVIS_BRANCH = "master" || -n "$TRAVIS_TAG" ]]; then
     echo "This is on master or is a pull request: executing long running tests..."
     export PYTEST_ADDOPTS="-rsxX -n 2 --durations=50 --fixture-durations=20 --junit-xml=pytest.xml --cov-report= --cov broad_utils --cov illumina --cov assembly --cov interhost --cov intrahost --cov metagenomics --cov ncbi --cov read_utils --cov reports --cov taxon_filter --cov tools --cov util --basetemp /dev/shm/test"
-<<<<<<< HEAD
+
     pytest --cov-append test/integration
-=======
-    py.test --cov-append test/integration
     rc=$?; if [[ $rc != 0 ]]; then sleep 4 && exit $rc; fi
      # sleep to allow logs to be printed without truncation in the event of error
->>>>>>> 5a4e1ef2
 else
     echo "This is not a pull request: skipping long running tests."
 fi