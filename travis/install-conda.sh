#!/bin/bash
set -e

# the miniconda directory may exist if it has been restored from cache
if [ -d "$MINICONDA_DIR" ] && [ -e "$MINICONDA_DIR/bin/conda" ]; then
    echo "Miniconda install already present from cache: $MINICONDA_DIR"
    if [[ "$TRAVIS_OS_NAME" == "osx" ]]; then
        # on OSX we need to rely on the conda Python rather than the Travis-supplied system Python
        # so conda has a higher precedence
        export PATH="$MINICONDA_DIR/bin:$PATH"
    else
        export PATH="$MINICONDA_DIR/bin:$PATH"
    fi
    hash -r
else # if it does not exist, we need to install miniconda
    rm -rf "$MINICONDA_DIR" # remove the directory in case we have an empty cached directory

    if [[ "$TRAVIS_PYTHON_VERSION" == 2* ]]; then
        if [[ "$TRAVIS_OS_NAME" == "osx" ]]; then
            curl -S https://repo.continuum.io/miniconda/Miniconda2-latest-MacOSX-x86_64.sh > miniconda.sh;
        else
            curl -S https://repo.continuum.io/miniconda/Miniconda2-latest-Linux-x86_64.sh > miniconda.sh;
        fi
     else
        if [[ "$TRAVIS_OS_NAME" == "osx" ]]; then
            curl -S https://repo.continuum.io/miniconda/Miniconda3-latest-MacOSX-x86_64.sh > miniconda.sh;
        else
            curl -S https://repo.continuum.io/miniconda/Miniconda3-latest-Linux-x86_64.sh > miniconda.sh;
        fi
    fi

    bash miniconda.sh -b -p "$MINICONDA_DIR"
    chown -R "$USER" "$MINICONDA_DIR"
    if [[ "$TRAVIS_OS_NAME" == "osx" ]]; then
        # on OSX we need to rely on the conda Python rather than the Travis-supplied system Python
        # so conda has a higher precedence
        export PATH="$MINICONDA_DIR/bin:$PATH"
    else
        export PATH="$MINICONDA_DIR/bin:$PATH"
    fi
    hash -r
    conda update -y -c conda-canary conda # for pre-release conda
    conda config --set always_yes yes --set changeps1 no --set remote_max_retries 6 --set channel_priority strict
    conda config --add channels defaults
    conda config --add channels bioconda
    conda config --add channels conda-forge
    conda config --add channels broad-viral
    conda config --show-sources # print channels
    # Use recommendations from https://github.com/bioconda/bioconda-recipes/issues/13774
    #conda update --quiet -y conda
    # conda config --set channel_priority strict
<<<<<<< HEAD
    travis_wait conda install --quiet -y pycryptosat openjdk
    conda config --set sat_solver pycryptosat
=======
>>>>>>> 92093364
fi

# update certs
conda info -a # for debugging<|MERGE_RESOLUTION|>--- conflicted
+++ resolved
@@ -49,11 +49,6 @@
     # Use recommendations from https://github.com/bioconda/bioconda-recipes/issues/13774
     #conda update --quiet -y conda
     # conda config --set channel_priority strict
-<<<<<<< HEAD
-    travis_wait conda install --quiet -y pycryptosat openjdk
-    conda config --set sat_solver pycryptosat
-=======
->>>>>>> 92093364
 fi
 
 # update certs
