--- conflicted
+++ resolved
@@ -45,11 +45,8 @@
 import tools.mummer
 import tools.muscle
 import tools.gap2seq
-<<<<<<< HEAD
 import tools.blast
-=======
 import tools.abyss
->>>>>>> 1d98033a
 
 # third-party
 import numpy
